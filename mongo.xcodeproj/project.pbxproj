// !$*UTF8*$!
{
	archiveVersion = 1;
	classes = {
	};
	objectVersion = 44;
	objects = {

/* Begin PBXFileReference section */
		9302D9930F30AB8C00DFA4EF /* collection.js */ = {isa = PBXFileReference; fileEncoding = 4; lastKnownFileType = sourcecode.javascript; path = collection.js; sourceTree = "<group>"; };
		9302D9940F30AB8C00DFA4EF /* db.js */ = {isa = PBXFileReference; fileEncoding = 4; lastKnownFileType = sourcecode.javascript; path = db.js; sourceTree = "<group>"; };
		9302D9950F30AB8C00DFA4EF /* dbshell.cpp */ = {isa = PBXFileReference; fileEncoding = 4; lastKnownFileType = sourcecode.cpp.cpp; path = dbshell.cpp; sourceTree = "<group>"; };
		9302D9980F30AB8C00DFA4EF /* mongo.js */ = {isa = PBXFileReference; fileEncoding = 4; lastKnownFileType = sourcecode.javascript; path = mongo.js; sourceTree = "<group>"; };
		9302D9990F30AB8C00DFA4EF /* mongo.jsall */ = {isa = PBXFileReference; fileEncoding = 4; lastKnownFileType = text; path = mongo.jsall; sourceTree = "<group>"; };
		9302D99E0F30AB8C00DFA4EF /* query.js */ = {isa = PBXFileReference; fileEncoding = 4; lastKnownFileType = sourcecode.javascript; path = query.js; sourceTree = "<group>"; };
		9302D9A20F30AB8C00DFA4EF /* utils.js */ = {isa = PBXFileReference; fileEncoding = 4; lastKnownFileType = sourcecode.javascript; path = utils.js; sourceTree = "<group>"; };
		9303D1AB10E1415C00294FAC /* client.cpp */ = {isa = PBXFileReference; fileEncoding = 4; lastKnownFileType = sourcecode.cpp.cpp; path = client.cpp; sourceTree = "<group>"; };
		9303D1AC10E1415C00294FAC /* client.h */ = {isa = PBXFileReference; fileEncoding = 4; lastKnownFileType = sourcecode.c.h; path = client.h; sourceTree = "<group>"; };
		9303D1AD10E1415C00294FAC /* cmdline.h */ = {isa = PBXFileReference; fileEncoding = 4; lastKnownFileType = sourcecode.c.h; path = cmdline.h; sourceTree = "<group>"; };
		9303D1AE10E1415C00294FAC /* curop.h */ = {isa = PBXFileReference; fileEncoding = 4; lastKnownFileType = sourcecode.c.h; path = curop.h; sourceTree = "<group>"; };
		9303D1AF10E1415C00294FAC /* extsort.cpp */ = {isa = PBXFileReference; fileEncoding = 4; lastKnownFileType = sourcecode.cpp.cpp; path = extsort.cpp; sourceTree = "<group>"; };
		9303D1B010E1415C00294FAC /* extsort.h */ = {isa = PBXFileReference; fileEncoding = 4; lastKnownFileType = sourcecode.c.h; path = extsort.h; sourceTree = "<group>"; };
		9303D1B110E1415C00294FAC /* filever.h */ = {isa = PBXFileReference; fileEncoding = 4; lastKnownFileType = sourcecode.c.h; path = filever.h; sourceTree = "<group>"; };
		9303D1B210E1415C00294FAC /* module.cpp */ = {isa = PBXFileReference; fileEncoding = 4; lastKnownFileType = sourcecode.cpp.cpp; path = module.cpp; sourceTree = "<group>"; };
		9303D1B310E1415C00294FAC /* module.h */ = {isa = PBXFileReference; fileEncoding = 4; lastKnownFileType = sourcecode.c.h; path = module.h; sourceTree = "<group>"; };
		9303D1B510E1415C00294FAC /* mms.cpp */ = {isa = PBXFileReference; fileEncoding = 4; lastKnownFileType = sourcecode.cpp.cpp; path = mms.cpp; sourceTree = "<group>"; };
		9303D1B610E1415C00294FAC /* mms.o */ = {isa = PBXFileReference; lastKnownFileType = "compiled.mach-o.objfile"; path = mms.o; sourceTree = "<group>"; };
		9303D1B710E1415C00294FAC /* mr.cpp */ = {isa = PBXFileReference; fileEncoding = 4; lastKnownFileType = sourcecode.cpp.cpp; path = mr.cpp; sourceTree = "<group>"; };
		9303D1B810E1415C00294FAC /* update.cpp */ = {isa = PBXFileReference; fileEncoding = 4; lastKnownFileType = sourcecode.cpp.cpp; path = update.cpp; sourceTree = "<group>"; };
		9303D1B910E1415C00294FAC /* update.h */ = {isa = PBXFileReference; fileEncoding = 4; lastKnownFileType = sourcecode.c.h; path = update.h; sourceTree = "<group>"; };
		9307500C114EA14700272A70 /* indexbg1.js */ = {isa = PBXFileReference; fileEncoding = 4; lastKnownFileType = sourcecode.javascript; path = indexbg1.js; sourceTree = "<group>"; };
		9307500D114EA14700272A70 /* indexbg2.js */ = {isa = PBXFileReference; fileEncoding = 4; lastKnownFileType = sourcecode.javascript; path = indexbg2.js; sourceTree = "<group>"; };
		9307500E114EA14700272A70 /* ns1.js */ = {isa = PBXFileReference; fileEncoding = 4; lastKnownFileType = sourcecode.javascript; path = ns1.js; sourceTree = "<group>"; };
		93075092114EE1BA00272A70 /* dbhash.js */ = {isa = PBXFileReference; fileEncoding = 4; lastKnownFileType = sourcecode.javascript; path = dbhash.js; sourceTree = "<group>"; };
		930750A7114EF4B100272A70 /* background.h */ = {isa = PBXFileReference; fileEncoding = 4; lastKnownFileType = sourcecode.c.h; path = background.h; sourceTree = "<group>"; };
		930750A8114EFB9900272A70 /* update_addToSet.js */ = {isa = PBXFileReference; fileEncoding = 4; lastKnownFileType = sourcecode.javascript; path = update_addToSet.js; sourceTree = "<group>"; };
		930750A9114EFB9900272A70 /* update_arraymatch1.js */ = {isa = PBXFileReference; fileEncoding = 4; lastKnownFileType = sourcecode.javascript; path = update_arraymatch1.js; sourceTree = "<group>"; };
		930750AA114EFB9900272A70 /* update_arraymatch2.js */ = {isa = PBXFileReference; fileEncoding = 4; lastKnownFileType = sourcecode.javascript; path = update_arraymatch2.js; sourceTree = "<group>"; };
		930750AB114EFB9900272A70 /* updateb.js */ = {isa = PBXFileReference; fileEncoding = 4; lastKnownFileType = sourcecode.javascript; path = updateb.js; sourceTree = "<group>"; };
		930750AC114EFB9900272A70 /* updatec.js */ = {isa = PBXFileReference; fileEncoding = 4; lastKnownFileType = sourcecode.javascript; path = updatec.js; sourceTree = "<group>"; };
		930B844D0FA10D1C00F22B4B /* optime.h */ = {isa = PBXFileReference; fileEncoding = 4; lastKnownFileType = sourcecode.c.h; path = optime.h; sourceTree = "<group>"; };
		931184DC0F83C95800A6DC44 /* message_server_port.cpp */ = {isa = PBXFileReference; fileEncoding = 4; lastKnownFileType = sourcecode.cpp.cpp; path = message_server_port.cpp; sourceTree = "<group>"; };
		931186FB0F8535FF00A6DC44 /* bridge.cpp */ = {isa = PBXFileReference; fileEncoding = 4; lastKnownFileType = sourcecode.cpp.cpp; path = bridge.cpp; sourceTree = "<group>"; };
		931979810FBC67FB001FE537 /* utils.cpp */ = {isa = PBXFileReference; fileEncoding = 4; lastKnownFileType = sourcecode.cpp.cpp; path = utils.cpp; sourceTree = "<group>"; };
		931A027A0F58AA4400147C0E /* jsobjmanipulator.h */ = {isa = PBXFileReference; fileEncoding = 4; lastKnownFileType = sourcecode.c.h; path = jsobjmanipulator.h; sourceTree = "<group>"; };
		93278F570F72D32900844664 /* gridfs.cpp */ = {isa = PBXFileReference; fileEncoding = 4; lastKnownFileType = sourcecode.cpp.cpp; path = gridfs.cpp; sourceTree = "<group>"; };
		93278F580F72D32900844664 /* gridfs.h */ = {isa = PBXFileReference; fileEncoding = 4; lastKnownFileType = sourcecode.c.h; path = gridfs.h; sourceTree = "<group>"; };
		93278F610F72D39400844664 /* cursors.cpp */ = {isa = PBXFileReference; fileEncoding = 4; lastKnownFileType = sourcecode.cpp.cpp; path = cursors.cpp; sourceTree = "<group>"; };
		93278F620F72D39400844664 /* cursors.h */ = {isa = PBXFileReference; fileEncoding = 4; lastKnownFileType = sourcecode.c.h; path = cursors.h; sourceTree = "<group>"; };
		93278F630F72D39400844664 /* d_logic.cpp */ = {isa = PBXFileReference; fileEncoding = 4; lastKnownFileType = sourcecode.cpp.cpp; path = d_logic.cpp; sourceTree = "<group>"; };
		93278F640F72D39400844664 /* d_logic.h */ = {isa = PBXFileReference; fileEncoding = 4; lastKnownFileType = sourcecode.c.h; path = d_logic.h; sourceTree = "<group>"; };
		93278F650F72D39400844664 /* strategy.cpp */ = {isa = PBXFileReference; fileEncoding = 4; lastKnownFileType = sourcecode.cpp.cpp; path = strategy.cpp; sourceTree = "<group>"; };
		93278F660F72D39400844664 /* strategy.h */ = {isa = PBXFileReference; fileEncoding = 4; lastKnownFileType = sourcecode.c.h; path = strategy.h; sourceTree = "<group>"; };
		93278F670F72D39400844664 /* strategy_shard.cpp */ = {isa = PBXFileReference; fileEncoding = 4; lastKnownFileType = sourcecode.cpp.cpp; path = strategy_shard.cpp; sourceTree = "<group>"; };
		932AC3EB0F4A5B34005BF8B0 /* queryoptimizertests.cpp */ = {isa = PBXFileReference; fileEncoding = 4; lastKnownFileType = sourcecode.cpp.cpp; path = queryoptimizertests.cpp; sourceTree = "<group>"; };
		932AC4310F4A5E9D005BF8B0 /* SConstruct */ = {isa = PBXFileReference; fileEncoding = 4; lastKnownFileType = text; path = SConstruct; sourceTree = "<group>"; };
		932D854611AB912B002749FB /* array_match1.js */ = {isa = PBXFileReference; fileEncoding = 4; lastKnownFileType = sourcecode.javascript; path = array_match1.js; sourceTree = "<group>"; };
		932D854711AB912B002749FB /* capped5.js */ = {isa = PBXFileReference; fileEncoding = 4; lastKnownFileType = sourcecode.javascript; path = capped5.js; sourceTree = "<group>"; };
		932D854811AB912B002749FB /* datasize2.js */ = {isa = PBXFileReference; fileEncoding = 4; lastKnownFileType = sourcecode.javascript; path = datasize2.js; sourceTree = "<group>"; };
		932D854911AB912B002749FB /* distinct_array1.js */ = {isa = PBXFileReference; fileEncoding = 4; lastKnownFileType = sourcecode.javascript; path = distinct_array1.js; sourceTree = "<group>"; };
		932D854A11AB912B002749FB /* distinct_speed1.js */ = {isa = PBXFileReference; fileEncoding = 4; lastKnownFileType = sourcecode.javascript; path = distinct_speed1.js; sourceTree = "<group>"; };
		932D854B11AB912B002749FB /* dropIndex.js */ = {isa = PBXFileReference; fileEncoding = 4; lastKnownFileType = sourcecode.javascript; path = dropIndex.js; sourceTree = "<group>"; };
		932D854C11AB912B002749FB /* error5.js */ = {isa = PBXFileReference; fileEncoding = 4; lastKnownFileType = sourcecode.javascript; path = error5.js; sourceTree = "<group>"; };
		932D854D11AB912B002749FB /* exists2.js */ = {isa = PBXFileReference; fileEncoding = 4; lastKnownFileType = sourcecode.javascript; path = exists2.js; sourceTree = "<group>"; };
		932D854E11AB912B002749FB /* explain2.js */ = {isa = PBXFileReference; fileEncoding = 4; lastKnownFileType = sourcecode.javascript; path = explain2.js; sourceTree = "<group>"; };
		932D854F11AB912B002749FB /* extent.js */ = {isa = PBXFileReference; fileEncoding = 4; lastKnownFileType = sourcecode.javascript; path = extent.js; sourceTree = "<group>"; };
		932D855011AB912B002749FB /* find_and_modify2.js */ = {isa = PBXFileReference; fileEncoding = 4; lastKnownFileType = sourcecode.javascript; path = find_and_modify2.js; sourceTree = "<group>"; };
		932D855111AB912B002749FB /* find_and_modify3.js */ = {isa = PBXFileReference; fileEncoding = 4; lastKnownFileType = sourcecode.javascript; path = find_and_modify3.js; sourceTree = "<group>"; };
		932D855211AB912B002749FB /* find7.js */ = {isa = PBXFileReference; fileEncoding = 4; lastKnownFileType = sourcecode.javascript; path = find7.js; sourceTree = "<group>"; };
		932D855311AB912B002749FB /* fm4.js */ = {isa = PBXFileReference; fileEncoding = 4; lastKnownFileType = sourcecode.javascript; path = fm4.js; sourceTree = "<group>"; };
		932D855411AB912B002749FB /* geo_box1.js */ = {isa = PBXFileReference; fileEncoding = 4; lastKnownFileType = sourcecode.javascript; path = geo_box1.js; sourceTree = "<group>"; };
		933A4D130F55A68600145C4B /* authTest.cpp */ = {isa = PBXFileReference; fileEncoding = 4; lastKnownFileType = sourcecode.cpp.cpp; path = authTest.cpp; sourceTree = "<group>"; };
		933A4D150F55A68600145C4B /* clientTest.cpp */ = {isa = PBXFileReference; fileEncoding = 4; lastKnownFileType = sourcecode.cpp.cpp; path = clientTest.cpp; sourceTree = "<group>"; };
		933A4D170F55A68600145C4B /* first.cpp */ = {isa = PBXFileReference; fileEncoding = 4; lastKnownFileType = sourcecode.cpp.cpp; path = first.cpp; sourceTree = "<group>"; };
		933A4D190F55A68600145C4B /* second.cpp */ = {isa = PBXFileReference; fileEncoding = 4; lastKnownFileType = sourcecode.cpp.cpp; path = second.cpp; sourceTree = "<group>"; };
		933A4D1B0F55A68600145C4B /* tail.cpp */ = {isa = PBXFileReference; fileEncoding = 4; lastKnownFileType = sourcecode.cpp.cpp; path = tail.cpp; sourceTree = "<group>"; };
		933A4D1C0F55A68600145C4B /* tutorial.cpp */ = {isa = PBXFileReference; fileEncoding = 4; lastKnownFileType = sourcecode.cpp.cpp; path = tutorial.cpp; sourceTree = "<group>"; };
		933A4D1D0F55A68600145C4B /* whereExample.cpp */ = {isa = PBXFileReference; fileEncoding = 4; lastKnownFileType = sourcecode.cpp.cpp; path = whereExample.cpp; sourceTree = "<group>"; };
		933E22110F4327B2000209E3 /* perftest.cpp */ = {isa = PBXFileReference; fileEncoding = 4; lastKnownFileType = sourcecode.cpp.cpp; path = perftest.cpp; sourceTree = "<group>"; };
		933E22120F4327B2000209E3 /* perftest.o */ = {isa = PBXFileReference; lastKnownFileType = "compiled.mach-o.objfile"; path = perftest.o; sourceTree = "<group>"; };
		9342232B0EF16D4F00608550 /* connpool.cpp */ = {isa = PBXFileReference; fileEncoding = 4; lastKnownFileType = sourcecode.cpp.cpp; path = connpool.cpp; sourceTree = "<group>"; };
		9342232C0EF16D4F00608550 /* connpool.h */ = {isa = PBXFileReference; fileEncoding = 4; lastKnownFileType = sourcecode.c.h; path = connpool.h; sourceTree = "<group>"; };
		9342232D0EF16D4F00608550 /* dbclient.cpp */ = {isa = PBXFileReference; fileEncoding = 4; lastKnownFileType = sourcecode.cpp.cpp; path = dbclient.cpp; sourceTree = "<group>"; };
		9342232E0EF16D4F00608550 /* dbclient.h */ = {isa = PBXFileReference; fileEncoding = 4; lastKnownFileType = sourcecode.c.h; path = dbclient.h; sourceTree = "<group>"; };
		934223300EF16D4F00608550 /* model.cpp */ = {isa = PBXFileReference; fileEncoding = 4; lastKnownFileType = sourcecode.cpp.cpp; path = model.cpp; sourceTree = "<group>"; };
		934223310EF16D4F00608550 /* model.h */ = {isa = PBXFileReference; fileEncoding = 4; lastKnownFileType = sourcecode.c.h; path = model.h; sourceTree = "<group>"; };
		934223860EF16D7000608550 /* btreetests.cpp */ = {isa = PBXFileReference; fileEncoding = 4; lastKnownFileType = sourcecode.cpp.cpp; path = btreetests.cpp; sourceTree = "<group>"; };
		934223880EF16D7000608550 /* dbtests.cpp */ = {isa = PBXFileReference; fileEncoding = 4; lastKnownFileType = sourcecode.cpp.cpp; path = dbtests.cpp; sourceTree = "<group>"; };
		934223890EF16D7000608550 /* dbtests.h */ = {isa = PBXFileReference; fileEncoding = 4; lastKnownFileType = sourcecode.c.h; path = dbtests.h; sourceTree = "<group>"; };
		9342238C0EF16D7000608550 /* mockdbclient.h */ = {isa = PBXFileReference; fileEncoding = 4; lastKnownFileType = sourcecode.c.h; path = mockdbclient.h; sourceTree = "<group>"; };
		9342238D0EF16D7000608550 /* pairingtests.cpp */ = {isa = PBXFileReference; fileEncoding = 4; lastKnownFileType = sourcecode.cpp.cpp; path = pairingtests.cpp; sourceTree = "<group>"; };
		934223900EF16DB400608550 /* btree.cpp */ = {isa = PBXFileReference; fileEncoding = 4; lastKnownFileType = sourcecode.cpp.cpp; path = btree.cpp; sourceTree = "<group>"; };
		934223910EF16DB400608550 /* btree.h */ = {isa = PBXFileReference; fileEncoding = 4; lastKnownFileType = sourcecode.c.h; path = btree.h; sourceTree = "<group>"; };
		934223920EF16DB400608550 /* btreecursor.cpp */ = {isa = PBXFileReference; fileEncoding = 4; lastKnownFileType = sourcecode.cpp.cpp; path = btreecursor.cpp; sourceTree = "<group>"; };
		934223930EF16DB400608550 /* clientcursor.cpp */ = {isa = PBXFileReference; fileEncoding = 4; lastKnownFileType = sourcecode.cpp.cpp; path = clientcursor.cpp; sourceTree = "<group>"; };
		934223940EF16DB400608550 /* clientcursor.h */ = {isa = PBXFileReference; fileEncoding = 4; lastKnownFileType = sourcecode.c.h; path = clientcursor.h; sourceTree = "<group>"; };
		934223950EF16DB400608550 /* cloner.cpp */ = {isa = PBXFileReference; fileEncoding = 4; lastKnownFileType = sourcecode.cpp.cpp; path = cloner.cpp; sourceTree = "<group>"; };
		934223960EF16DB400608550 /* commands.cpp */ = {isa = PBXFileReference; fileEncoding = 4; lastKnownFileType = sourcecode.cpp.cpp; path = commands.cpp; sourceTree = "<group>"; };
		934223970EF16DB400608550 /* commands.h */ = {isa = PBXFileReference; fileEncoding = 4; lastKnownFileType = sourcecode.c.h; path = commands.h; sourceTree = "<group>"; };
		934223980EF16DB400608550 /* cursor.h */ = {isa = PBXFileReference; fileEncoding = 4; lastKnownFileType = sourcecode.c.h; path = cursor.h; sourceTree = "<group>"; };
		934223990EF16DB400608550 /* database.h */ = {isa = PBXFileReference; fileEncoding = 4; lastKnownFileType = sourcecode.c.h; path = database.h; sourceTree = "<group>"; };
		9342239A0EF16DB400608550 /* db.cpp */ = {isa = PBXFileReference; fileEncoding = 4; lastKnownFileType = sourcecode.cpp.cpp; path = db.cpp; sourceTree = "<group>"; };
		9342239B0EF16DB400608550 /* db.h */ = {isa = PBXFileReference; fileEncoding = 4; lastKnownFileType = sourcecode.c.h; path = db.h; sourceTree = "<group>"; };
		9342239F0EF16DB400608550 /* dbcommands.cpp */ = {isa = PBXFileReference; fileEncoding = 4; lastKnownFileType = sourcecode.cpp.cpp; path = dbcommands.cpp; sourceTree = "<group>"; };
		934223A00EF16DB400608550 /* dbeval.cpp */ = {isa = PBXFileReference; fileEncoding = 4; lastKnownFileType = sourcecode.cpp.cpp; path = dbeval.cpp; sourceTree = "<group>"; };
		934223A10EF16DB400608550 /* dbhelpers.cpp */ = {isa = PBXFileReference; fileEncoding = 4; lastKnownFileType = sourcecode.cpp.cpp; path = dbhelpers.cpp; sourceTree = "<group>"; };
		934223A20EF16DB400608550 /* dbhelpers.h */ = {isa = PBXFileReference; fileEncoding = 4; lastKnownFileType = sourcecode.c.h; path = dbhelpers.h; sourceTree = "<group>"; };
		934223A50EF16DB400608550 /* dbmessage.h */ = {isa = PBXFileReference; fileEncoding = 4; lastKnownFileType = sourcecode.c.h; path = dbmessage.h; sourceTree = "<group>"; };
		934223A60EF16DB400608550 /* dbwebserver.cpp */ = {isa = PBXFileReference; fileEncoding = 4; lastKnownFileType = sourcecode.cpp.cpp; path = dbwebserver.cpp; sourceTree = "<group>"; };
		934223A70EF16DB400608550 /* instance.cpp */ = {isa = PBXFileReference; fileEncoding = 4; lastKnownFileType = sourcecode.cpp.cpp; path = instance.cpp; sourceTree = "<group>"; };
		934223A80EF16DB400608550 /* instance.h */ = {isa = PBXFileReference; fileEncoding = 4; lastKnownFileType = sourcecode.c.h; path = instance.h; sourceTree = "<group>"; };
		934223A90EF16DB400608550 /* introspect.cpp */ = {isa = PBXFileReference; fileEncoding = 4; lastKnownFileType = sourcecode.cpp.cpp; path = introspect.cpp; sourceTree = "<group>"; };
		934223AA0EF16DB400608550 /* introspect.h */ = {isa = PBXFileReference; fileEncoding = 4; lastKnownFileType = sourcecode.c.h; path = introspect.h; sourceTree = "<group>"; };
		934223AD0EF16DB400608550 /* javatest.cpp */ = {isa = PBXFileReference; fileEncoding = 4; lastKnownFileType = sourcecode.cpp.cpp; path = javatest.cpp; sourceTree = "<group>"; };
		934223AE0EF16DB400608550 /* jsobj.cpp */ = {isa = PBXFileReference; fileEncoding = 4; lastKnownFileType = sourcecode.cpp.cpp; path = jsobj.cpp; sourceTree = "<group>"; };
		934223AF0EF16DB400608550 /* jsobj.h */ = {isa = PBXFileReference; fileEncoding = 4; lastKnownFileType = sourcecode.c.h; path = jsobj.h; sourceTree = "<group>"; };
		934223B00EF16DB400608550 /* json.cpp */ = {isa = PBXFileReference; fileEncoding = 4; lastKnownFileType = sourcecode.cpp.cpp; path = json.cpp; sourceTree = "<group>"; };
		934223B10EF16DB400608550 /* json.h */ = {isa = PBXFileReference; fileEncoding = 4; lastKnownFileType = sourcecode.c.h; path = json.h; sourceTree = "<group>"; };
		934223B70EF16DB400608550 /* matcher.cpp */ = {isa = PBXFileReference; fileEncoding = 4; lastKnownFileType = sourcecode.cpp.cpp; path = matcher.cpp; sourceTree = "<group>"; };
		934223B80EF16DB400608550 /* matcher.h */ = {isa = PBXFileReference; fileEncoding = 4; lastKnownFileType = sourcecode.c.h; path = matcher.h; sourceTree = "<group>"; };
		934223B90EF16DB400608550 /* minilex.h */ = {isa = PBXFileReference; fileEncoding = 4; lastKnownFileType = sourcecode.c.h; path = minilex.h; sourceTree = "<group>"; };
		934223BA0EF16DB400608550 /* namespace.cpp */ = {isa = PBXFileReference; fileEncoding = 4; lastKnownFileType = sourcecode.cpp.cpp; path = namespace.cpp; sourceTree = "<group>"; };
		934223BB0EF16DB400608550 /* namespace.h */ = {isa = PBXFileReference; fileEncoding = 4; lastKnownFileType = sourcecode.c.h; path = namespace.h; sourceTree = "<group>"; };
		934223BD0EF16DB400608550 /* pdfile.cpp */ = {isa = PBXFileReference; fileEncoding = 4; lastKnownFileType = sourcecode.cpp.cpp; path = pdfile.cpp; sourceTree = "<group>"; };
		934223BE0EF16DB400608550 /* pdfile.h */ = {isa = PBXFileReference; fileEncoding = 4; lastKnownFileType = sourcecode.c.h; path = pdfile.h; sourceTree = "<group>"; };
		934223BF0EF16DB400608550 /* query.cpp */ = {isa = PBXFileReference; fileEncoding = 4; lastKnownFileType = sourcecode.cpp.cpp; path = query.cpp; sourceTree = "<group>"; };
		934223C00EF16DB400608550 /* query.h */ = {isa = PBXFileReference; fileEncoding = 4; lastKnownFileType = sourcecode.c.h; path = query.h; sourceTree = "<group>"; };
		934223C10EF16DB400608550 /* queryoptimizer.cpp */ = {isa = PBXFileReference; fileEncoding = 4; lastKnownFileType = sourcecode.cpp.cpp; path = queryoptimizer.cpp; sourceTree = "<group>"; };
		934223C20EF16DB400608550 /* queryoptimizer.h */ = {isa = PBXFileReference; fileEncoding = 4; lastKnownFileType = sourcecode.c.h; path = queryoptimizer.h; sourceTree = "<group>"; };
		934223C30EF16DB400608550 /* repl.cpp */ = {isa = PBXFileReference; fileEncoding = 4; lastKnownFileType = sourcecode.cpp.cpp; path = repl.cpp; sourceTree = "<group>"; };
		934223C40EF16DB400608550 /* repl.h */ = {isa = PBXFileReference; fileEncoding = 4; lastKnownFileType = sourcecode.c.h; path = repl.h; sourceTree = "<group>"; };
		934223C50EF16DB400608550 /* replset.h */ = {isa = PBXFileReference; fileEncoding = 4; lastKnownFileType = sourcecode.c.h; path = replset.h; sourceTree = "<group>"; };
		934223C60EF16DB400608550 /* resource.h */ = {isa = PBXFileReference; fileEncoding = 4; lastKnownFileType = sourcecode.c.h; path = resource.h; sourceTree = "<group>"; };
		934223C70EF16DB400608550 /* scanandorder.h */ = {isa = PBXFileReference; fileEncoding = 4; lastKnownFileType = sourcecode.c.h; path = scanandorder.h; sourceTree = "<group>"; };
		934223C80EF16DB400608550 /* storage.h */ = {isa = PBXFileReference; fileEncoding = 4; lastKnownFileType = sourcecode.c.h; path = storage.h; sourceTree = "<group>"; };
		934223C90EF16DB400608550 /* tests.cpp */ = {isa = PBXFileReference; fileEncoding = 4; lastKnownFileType = sourcecode.cpp.cpp; path = tests.cpp; sourceTree = "<group>"; };
		934BEB9B10DFFA9600178102 /* _lodeRunner.js */ = {isa = PBXFileReference; fileEncoding = 4; lastKnownFileType = sourcecode.javascript; path = _lodeRunner.js; sourceTree = "<group>"; };
		934BEB9C10DFFA9600178102 /* _runner.js */ = {isa = PBXFileReference; fileEncoding = 4; lastKnownFileType = sourcecode.javascript; path = _runner.js; sourceTree = "<group>"; };
		934BEB9D10DFFA9600178102 /* _runner_leak.js */ = {isa = PBXFileReference; fileEncoding = 4; lastKnownFileType = sourcecode.javascript; path = _runner_leak.js; sourceTree = "<group>"; };
		934BEB9E10DFFA9600178102 /* _runner_leak_nojni.js */ = {isa = PBXFileReference; fileEncoding = 4; lastKnownFileType = sourcecode.javascript; path = _runner_leak_nojni.js; sourceTree = "<group>"; };
		934BEB9F10DFFA9600178102 /* _runner_sharding.js */ = {isa = PBXFileReference; fileEncoding = 4; lastKnownFileType = sourcecode.javascript; path = _runner_sharding.js; sourceTree = "<group>"; };
		934BEBA010DFFA9600178102 /* all.js */ = {isa = PBXFileReference; fileEncoding = 4; lastKnownFileType = sourcecode.javascript; path = all.js; sourceTree = "<group>"; };
		934BEBA110DFFA9600178102 /* all2.js */ = {isa = PBXFileReference; fileEncoding = 4; lastKnownFileType = sourcecode.javascript; path = all2.js; sourceTree = "<group>"; };
		934BEBA210DFFA9600178102 /* apitest_db.js */ = {isa = PBXFileReference; fileEncoding = 4; lastKnownFileType = sourcecode.javascript; path = apitest_db.js; sourceTree = "<group>"; };
		934BEBA310DFFA9600178102 /* apitest_dbcollection.js */ = {isa = PBXFileReference; fileEncoding = 4; lastKnownFileType = sourcecode.javascript; path = apitest_dbcollection.js; sourceTree = "<group>"; };
		934BEBA410DFFA9600178102 /* array1.js */ = {isa = PBXFileReference; fileEncoding = 4; lastKnownFileType = sourcecode.javascript; path = array1.js; sourceTree = "<group>"; };
		934BEBA510DFFA9600178102 /* array3.js */ = {isa = PBXFileReference; fileEncoding = 4; lastKnownFileType = sourcecode.javascript; path = array3.js; sourceTree = "<group>"; };
		934BEBA610DFFA9600178102 /* auth1.js */ = {isa = PBXFileReference; fileEncoding = 4; lastKnownFileType = sourcecode.javascript; path = auth1.js; sourceTree = "<group>"; };
		934BEBA810DFFA9600178102 /* autoid.js */ = {isa = PBXFileReference; fileEncoding = 4; lastKnownFileType = sourcecode.javascript; path = autoid.js; sourceTree = "<group>"; };
		934BEBA910DFFA9600178102 /* basic1.js */ = {isa = PBXFileReference; fileEncoding = 4; lastKnownFileType = sourcecode.javascript; path = basic1.js; sourceTree = "<group>"; };
		934BEBAA10DFFA9600178102 /* basic2.js */ = {isa = PBXFileReference; fileEncoding = 4; lastKnownFileType = sourcecode.javascript; path = basic2.js; sourceTree = "<group>"; };
		934BEBAB10DFFA9600178102 /* basic3.js */ = {isa = PBXFileReference; fileEncoding = 4; lastKnownFileType = sourcecode.javascript; path = basic3.js; sourceTree = "<group>"; };
		934BEBAC10DFFA9600178102 /* basic4.js */ = {isa = PBXFileReference; fileEncoding = 4; lastKnownFileType = sourcecode.javascript; path = basic4.js; sourceTree = "<group>"; };
		934BEBAD10DFFA9600178102 /* basic5.js */ = {isa = PBXFileReference; fileEncoding = 4; lastKnownFileType = sourcecode.javascript; path = basic5.js; sourceTree = "<group>"; };
		934BEBAE10DFFA9600178102 /* basic6.js */ = {isa = PBXFileReference; fileEncoding = 4; lastKnownFileType = sourcecode.javascript; path = basic6.js; sourceTree = "<group>"; };
		934BEBAF10DFFA9600178102 /* basic7.js */ = {isa = PBXFileReference; fileEncoding = 4; lastKnownFileType = sourcecode.javascript; path = basic7.js; sourceTree = "<group>"; };
		934BEBB010DFFA9600178102 /* basic8.js */ = {isa = PBXFileReference; fileEncoding = 4; lastKnownFileType = sourcecode.javascript; path = basic8.js; sourceTree = "<group>"; };
		934BEBB110DFFA9600178102 /* basic9.js */ = {isa = PBXFileReference; fileEncoding = 4; lastKnownFileType = sourcecode.javascript; path = basic9.js; sourceTree = "<group>"; };
		934BEBB210DFFA9600178102 /* basica.js */ = {isa = PBXFileReference; fileEncoding = 4; lastKnownFileType = sourcecode.javascript; path = basica.js; sourceTree = "<group>"; };
		934BEBB310DFFA9600178102 /* basicb.js */ = {isa = PBXFileReference; fileEncoding = 4; lastKnownFileType = sourcecode.javascript; path = basicb.js; sourceTree = "<group>"; };
		934BEBB410DFFA9600178102 /* capped.js */ = {isa = PBXFileReference; fileEncoding = 4; lastKnownFileType = sourcecode.javascript; path = capped.js; sourceTree = "<group>"; };
		934BEBB510DFFA9600178102 /* capped1.js */ = {isa = PBXFileReference; fileEncoding = 4; lastKnownFileType = sourcecode.javascript; path = capped1.js; sourceTree = "<group>"; };
		934BEBB710DFFA9600178102 /* capped3.js */ = {isa = PBXFileReference; fileEncoding = 4; lastKnownFileType = sourcecode.javascript; path = capped3.js; sourceTree = "<group>"; };
		934BEBB810DFFA9600178102 /* capped4.js */ = {isa = PBXFileReference; fileEncoding = 4; lastKnownFileType = sourcecode.javascript; path = capped4.js; sourceTree = "<group>"; };
		934BEBBA10DFFA9600178102 /* clonecollection.js */ = {isa = PBXFileReference; fileEncoding = 4; lastKnownFileType = sourcecode.javascript; path = clonecollection.js; sourceTree = "<group>"; };
		934BEBBB10DFFA9600178102 /* copydb.js */ = {isa = PBXFileReference; fileEncoding = 4; lastKnownFileType = sourcecode.javascript; path = copydb.js; sourceTree = "<group>"; };
		934BEBBC10DFFA9600178102 /* count.js */ = {isa = PBXFileReference; fileEncoding = 4; lastKnownFileType = sourcecode.javascript; path = count.js; sourceTree = "<group>"; };
		934BEBBD10DFFA9600178102 /* count2.js */ = {isa = PBXFileReference; fileEncoding = 4; lastKnownFileType = sourcecode.javascript; path = count2.js; sourceTree = "<group>"; };
		934BEBBE10DFFA9600178102 /* count3.js */ = {isa = PBXFileReference; fileEncoding = 4; lastKnownFileType = sourcecode.javascript; path = count3.js; sourceTree = "<group>"; };
		934BEBBF10DFFA9600178102 /* count4.js */ = {isa = PBXFileReference; fileEncoding = 4; lastKnownFileType = sourcecode.javascript; path = count4.js; sourceTree = "<group>"; };
		934BEBC010DFFA9600178102 /* count5.js */ = {isa = PBXFileReference; fileEncoding = 4; lastKnownFileType = sourcecode.javascript; path = count5.js; sourceTree = "<group>"; };
		934BEBC110DFFA9600178102 /* cursor1.js */ = {isa = PBXFileReference; fileEncoding = 4; lastKnownFileType = sourcecode.javascript; path = cursor1.js; sourceTree = "<group>"; };
		934BEBC210DFFA9600178102 /* cursor2.js */ = {isa = PBXFileReference; fileEncoding = 4; lastKnownFileType = sourcecode.javascript; path = cursor2.js; sourceTree = "<group>"; };
		934BEBC310DFFA9600178102 /* cursor3.js */ = {isa = PBXFileReference; fileEncoding = 4; lastKnownFileType = sourcecode.javascript; path = cursor3.js; sourceTree = "<group>"; };
		934BEBC410DFFA9600178102 /* cursor4.js */ = {isa = PBXFileReference; fileEncoding = 4; lastKnownFileType = sourcecode.javascript; path = cursor4.js; sourceTree = "<group>"; };
		934BEBC510DFFA9600178102 /* cursor5.js */ = {isa = PBXFileReference; fileEncoding = 4; lastKnownFileType = sourcecode.javascript; path = cursor5.js; sourceTree = "<group>"; };
		934BEBC610DFFA9600178102 /* cursor6.js */ = {isa = PBXFileReference; fileEncoding = 4; lastKnownFileType = sourcecode.javascript; path = cursor6.js; sourceTree = "<group>"; };
		934BEBC710DFFA9600178102 /* cursor7.js */ = {isa = PBXFileReference; fileEncoding = 4; lastKnownFileType = sourcecode.javascript; path = cursor7.js; sourceTree = "<group>"; };
		934BEBC810DFFA9600178102 /* cursor8.js */ = {isa = PBXFileReference; fileEncoding = 4; lastKnownFileType = sourcecode.javascript; path = cursor8.js; sourceTree = "<group>"; };
		934BEBC910DFFA9600178102 /* datasize.js */ = {isa = PBXFileReference; fileEncoding = 4; lastKnownFileType = sourcecode.javascript; path = datasize.js; sourceTree = "<group>"; };
		934BEBCA10DFFA9600178102 /* date1.js */ = {isa = PBXFileReference; fileEncoding = 4; lastKnownFileType = sourcecode.javascript; path = date1.js; sourceTree = "<group>"; };
		934BEBCB10DFFA9600178102 /* dbref1.js */ = {isa = PBXFileReference; fileEncoding = 4; lastKnownFileType = sourcecode.javascript; path = dbref1.js; sourceTree = "<group>"; };
		934BEBCC10DFFA9600178102 /* dbref2.js */ = {isa = PBXFileReference; fileEncoding = 4; lastKnownFileType = sourcecode.javascript; path = dbref2.js; sourceTree = "<group>"; };
		934BEBCE10DFFA9600178102 /* dbNoCreate.js */ = {isa = PBXFileReference; fileEncoding = 4; lastKnownFileType = sourcecode.javascript; path = dbNoCreate.js; sourceTree = "<group>"; };
		934BEBCF10DFFA9600178102 /* diskfull.js */ = {isa = PBXFileReference; fileEncoding = 4; lastKnownFileType = sourcecode.javascript; path = diskfull.js; sourceTree = "<group>"; };
		934BEBD010DFFA9600178102 /* norepeat.js */ = {isa = PBXFileReference; fileEncoding = 4; lastKnownFileType = sourcecode.javascript; path = norepeat.js; sourceTree = "<group>"; };
		934BEBD110DFFA9600178102 /* distinct1.js */ = {isa = PBXFileReference; fileEncoding = 4; lastKnownFileType = sourcecode.javascript; path = distinct1.js; sourceTree = "<group>"; };
		934BEBD210DFFA9600178102 /* distinct2.js */ = {isa = PBXFileReference; fileEncoding = 4; lastKnownFileType = sourcecode.javascript; path = distinct2.js; sourceTree = "<group>"; };
		934BEBD310DFFA9600178102 /* drop.js */ = {isa = PBXFileReference; fileEncoding = 4; lastKnownFileType = sourcecode.javascript; path = drop.js; sourceTree = "<group>"; };
		934BEBD410DFFA9600178102 /* error1.js */ = {isa = PBXFileReference; fileEncoding = 4; lastKnownFileType = sourcecode.javascript; path = error1.js; sourceTree = "<group>"; };
		934BEBD510DFFA9600178102 /* error2.js */ = {isa = PBXFileReference; fileEncoding = 4; lastKnownFileType = sourcecode.javascript; path = error2.js; sourceTree = "<group>"; };
		934BEBD610DFFA9600178102 /* error3.js */ = {isa = PBXFileReference; fileEncoding = 4; lastKnownFileType = sourcecode.javascript; path = error3.js; sourceTree = "<group>"; };
		934BEBD710DFFA9600178102 /* eval0.js */ = {isa = PBXFileReference; fileEncoding = 4; lastKnownFileType = sourcecode.javascript; path = eval0.js; sourceTree = "<group>"; };
		934BEBD810DFFA9600178102 /* eval1.js */ = {isa = PBXFileReference; fileEncoding = 4; lastKnownFileType = sourcecode.javascript; path = eval1.js; sourceTree = "<group>"; };
		934BEBD910DFFA9600178102 /* eval2.js */ = {isa = PBXFileReference; fileEncoding = 4; lastKnownFileType = sourcecode.javascript; path = eval2.js; sourceTree = "<group>"; };
		934BEBDA10DFFA9600178102 /* eval3.js */ = {isa = PBXFileReference; fileEncoding = 4; lastKnownFileType = sourcecode.javascript; path = eval3.js; sourceTree = "<group>"; };
		934BEBDB10DFFA9600178102 /* eval4.js */ = {isa = PBXFileReference; fileEncoding = 4; lastKnownFileType = sourcecode.javascript; path = eval4.js; sourceTree = "<group>"; };
		934BEBDC10DFFA9600178102 /* eval5.js */ = {isa = PBXFileReference; fileEncoding = 4; lastKnownFileType = sourcecode.javascript; path = eval5.js; sourceTree = "<group>"; };
		934BEBDD10DFFA9600178102 /* eval6.js */ = {isa = PBXFileReference; fileEncoding = 4; lastKnownFileType = sourcecode.javascript; path = eval6.js; sourceTree = "<group>"; };
		934BEBDE10DFFA9600178102 /* eval7.js */ = {isa = PBXFileReference; fileEncoding = 4; lastKnownFileType = sourcecode.javascript; path = eval7.js; sourceTree = "<group>"; };
		934BEBDF10DFFA9600178102 /* eval8.js */ = {isa = PBXFileReference; fileEncoding = 4; lastKnownFileType = sourcecode.javascript; path = eval8.js; sourceTree = "<group>"; };
		934BEBE010DFFA9600178102 /* eval9.js */ = {isa = PBXFileReference; fileEncoding = 4; lastKnownFileType = sourcecode.javascript; path = eval9.js; sourceTree = "<group>"; };
		934BEBE110DFFA9600178102 /* evala.js */ = {isa = PBXFileReference; fileEncoding = 4; lastKnownFileType = sourcecode.javascript; path = evala.js; sourceTree = "<group>"; };
		934BEBE210DFFA9600178102 /* evalb.js */ = {isa = PBXFileReference; fileEncoding = 4; lastKnownFileType = sourcecode.javascript; path = evalb.js; sourceTree = "<group>"; };
		934BEBE310DFFA9600178102 /* exists.js */ = {isa = PBXFileReference; fileEncoding = 4; lastKnownFileType = sourcecode.javascript; path = exists.js; sourceTree = "<group>"; };
		934BEBE410DFFA9600178102 /* explain1.js */ = {isa = PBXFileReference; fileEncoding = 4; lastKnownFileType = sourcecode.javascript; path = explain1.js; sourceTree = "<group>"; };
		934BEBE510DFFA9600178102 /* find1.js */ = {isa = PBXFileReference; fileEncoding = 4; lastKnownFileType = sourcecode.javascript; path = find1.js; sourceTree = "<group>"; };
		934BEBE610DFFA9600178102 /* find2.js */ = {isa = PBXFileReference; fileEncoding = 4; lastKnownFileType = sourcecode.javascript; path = find2.js; sourceTree = "<group>"; };
		934BEBE710DFFA9600178102 /* find3.js */ = {isa = PBXFileReference; fileEncoding = 4; lastKnownFileType = sourcecode.javascript; path = find3.js; sourceTree = "<group>"; };
		934BEBE810DFFA9600178102 /* find4.js */ = {isa = PBXFileReference; fileEncoding = 4; lastKnownFileType = sourcecode.javascript; path = find4.js; sourceTree = "<group>"; };
		934BEBE910DFFA9600178102 /* find5.js */ = {isa = PBXFileReference; fileEncoding = 4; lastKnownFileType = sourcecode.javascript; path = find5.js; sourceTree = "<group>"; };
		934BEBEA10DFFA9600178102 /* find6.js */ = {isa = PBXFileReference; fileEncoding = 4; lastKnownFileType = sourcecode.javascript; path = find6.js; sourceTree = "<group>"; };
		934BEBEB10DFFA9600178102 /* fm1.js */ = {isa = PBXFileReference; fileEncoding = 4; lastKnownFileType = sourcecode.javascript; path = fm1.js; sourceTree = "<group>"; };
		934BEBEC10DFFA9600178102 /* fm2.js */ = {isa = PBXFileReference; fileEncoding = 4; lastKnownFileType = sourcecode.javascript; path = fm2.js; sourceTree = "<group>"; };
		934BEBED10DFFA9600178102 /* fm3.js */ = {isa = PBXFileReference; fileEncoding = 4; lastKnownFileType = sourcecode.javascript; path = fm3.js; sourceTree = "<group>"; };
		934BEBEE10DFFA9600178102 /* group1.js */ = {isa = PBXFileReference; fileEncoding = 4; lastKnownFileType = sourcecode.javascript; path = group1.js; sourceTree = "<group>"; };
		934BEBEF10DFFA9600178102 /* group2.js */ = {isa = PBXFileReference; fileEncoding = 4; lastKnownFileType = sourcecode.javascript; path = group2.js; sourceTree = "<group>"; };
		934BEBF010DFFA9600178102 /* group3.js */ = {isa = PBXFileReference; fileEncoding = 4; lastKnownFileType = sourcecode.javascript; path = group3.js; sourceTree = "<group>"; };
		934BEBF110DFFA9600178102 /* group4.js */ = {isa = PBXFileReference; fileEncoding = 4; lastKnownFileType = sourcecode.javascript; path = group4.js; sourceTree = "<group>"; };
		934BEBF210DFFA9600178102 /* group5.js */ = {isa = PBXFileReference; fileEncoding = 4; lastKnownFileType = sourcecode.javascript; path = group5.js; sourceTree = "<group>"; };
		934BEBF310DFFA9600178102 /* hint1.js */ = {isa = PBXFileReference; fileEncoding = 4; lastKnownFileType = sourcecode.javascript; path = hint1.js; sourceTree = "<group>"; };
		934BEBF410DFFA9600178102 /* id1.js */ = {isa = PBXFileReference; fileEncoding = 4; lastKnownFileType = sourcecode.javascript; path = id1.js; sourceTree = "<group>"; };
		934BEBF510DFFA9600178102 /* in.js */ = {isa = PBXFileReference; fileEncoding = 4; lastKnownFileType = sourcecode.javascript; path = in.js; sourceTree = "<group>"; };
		934BEBF610DFFA9600178102 /* in2.js */ = {isa = PBXFileReference; fileEncoding = 4; lastKnownFileType = sourcecode.javascript; path = in2.js; sourceTree = "<group>"; };
		934BEBF710DFFA9600178102 /* inc1.js */ = {isa = PBXFileReference; fileEncoding = 4; lastKnownFileType = sourcecode.javascript; path = inc1.js; sourceTree = "<group>"; };
		934BEBF810DFFA9600178102 /* inc2.js */ = {isa = PBXFileReference; fileEncoding = 4; lastKnownFileType = sourcecode.javascript; path = inc2.js; sourceTree = "<group>"; };
		934BEBF910DFFA9600178102 /* inc3.js */ = {isa = PBXFileReference; fileEncoding = 4; lastKnownFileType = sourcecode.javascript; path = inc3.js; sourceTree = "<group>"; };
		934BEBFA10DFFA9600178102 /* index1.js */ = {isa = PBXFileReference; fileEncoding = 4; lastKnownFileType = sourcecode.javascript; path = index1.js; sourceTree = "<group>"; };
		934BEBFB10DFFA9600178102 /* index10.js */ = {isa = PBXFileReference; fileEncoding = 4; lastKnownFileType = sourcecode.javascript; path = index10.js; sourceTree = "<group>"; };
		934BEBFC10DFFA9600178102 /* index2.js */ = {isa = PBXFileReference; fileEncoding = 4; lastKnownFileType = sourcecode.javascript; path = index2.js; sourceTree = "<group>"; };
		934BEBFD10DFFA9600178102 /* index3.js */ = {isa = PBXFileReference; fileEncoding = 4; lastKnownFileType = sourcecode.javascript; path = index3.js; sourceTree = "<group>"; };
		934BEBFE10DFFA9600178102 /* index4.js */ = {isa = PBXFileReference; fileEncoding = 4; lastKnownFileType = sourcecode.javascript; path = index4.js; sourceTree = "<group>"; };
		934BEBFF10DFFA9600178102 /* index5.js */ = {isa = PBXFileReference; fileEncoding = 4; lastKnownFileType = sourcecode.javascript; path = index5.js; sourceTree = "<group>"; };
		934BEC0010DFFA9600178102 /* index6.js */ = {isa = PBXFileReference; fileEncoding = 4; lastKnownFileType = sourcecode.javascript; path = index6.js; sourceTree = "<group>"; };
		934BEC0110DFFA9600178102 /* index7.js */ = {isa = PBXFileReference; fileEncoding = 4; lastKnownFileType = sourcecode.javascript; path = index7.js; sourceTree = "<group>"; };
		934BEC0210DFFA9600178102 /* index8.js */ = {isa = PBXFileReference; fileEncoding = 4; lastKnownFileType = sourcecode.javascript; path = index8.js; sourceTree = "<group>"; };
		934BEC0310DFFA9600178102 /* index9.js */ = {isa = PBXFileReference; fileEncoding = 4; lastKnownFileType = sourcecode.javascript; path = index9.js; sourceTree = "<group>"; };
		934BEC0410DFFA9600178102 /* index_check1.js */ = {isa = PBXFileReference; fileEncoding = 4; lastKnownFileType = sourcecode.javascript; path = index_check1.js; sourceTree = "<group>"; };
		934BEC0510DFFA9600178102 /* index_check2.js */ = {isa = PBXFileReference; fileEncoding = 4; lastKnownFileType = sourcecode.javascript; path = index_check2.js; sourceTree = "<group>"; };
		934BEC0610DFFA9600178102 /* index_check3.js */ = {isa = PBXFileReference; fileEncoding = 4; lastKnownFileType = sourcecode.javascript; path = index_check3.js; sourceTree = "<group>"; };
		934BEC0710DFFA9600178102 /* index_check5.js */ = {isa = PBXFileReference; fileEncoding = 4; lastKnownFileType = sourcecode.javascript; path = index_check5.js; sourceTree = "<group>"; };
		934BEC0810DFFA9600178102 /* index_check6.js */ = {isa = PBXFileReference; fileEncoding = 4; lastKnownFileType = sourcecode.javascript; path = index_check6.js; sourceTree = "<group>"; };
		934BEC0910DFFA9600178102 /* index_check7.js */ = {isa = PBXFileReference; fileEncoding = 4; lastKnownFileType = sourcecode.javascript; path = index_check7.js; sourceTree = "<group>"; };
		934BEC0A10DFFA9600178102 /* index_many.js */ = {isa = PBXFileReference; fileEncoding = 4; lastKnownFileType = sourcecode.javascript; path = index_many.js; sourceTree = "<group>"; };
		934BEC0B10DFFA9600178102 /* indexa.js */ = {isa = PBXFileReference; fileEncoding = 4; lastKnownFileType = sourcecode.javascript; path = indexa.js; sourceTree = "<group>"; };
		934BEC0C10DFFA9600178102 /* indexapi.js */ = {isa = PBXFileReference; fileEncoding = 4; lastKnownFileType = sourcecode.javascript; path = indexapi.js; sourceTree = "<group>"; };
		934BEC0D10DFFA9600178102 /* indexb.js */ = {isa = PBXFileReference; fileEncoding = 4; lastKnownFileType = sourcecode.javascript; path = indexb.js; sourceTree = "<group>"; };
		934BEC0E10DFFA9600178102 /* indexc.js */ = {isa = PBXFileReference; fileEncoding = 4; lastKnownFileType = sourcecode.javascript; path = indexc.js; sourceTree = "<group>"; };
		934BEC0F10DFFA9600178102 /* indexd.js */ = {isa = PBXFileReference; fileEncoding = 4; lastKnownFileType = sourcecode.javascript; path = indexd.js; sourceTree = "<group>"; };
		934BEC1010DFFA9600178102 /* indexe.js */ = {isa = PBXFileReference; fileEncoding = 4; lastKnownFileType = sourcecode.javascript; path = indexe.js; sourceTree = "<group>"; };
		934BEC1110DFFA9600178102 /* jni1.js */ = {isa = PBXFileReference; fileEncoding = 4; lastKnownFileType = sourcecode.javascript; path = jni1.js; sourceTree = "<group>"; };
		934BEC1210DFFA9600178102 /* jni2.js */ = {isa = PBXFileReference; fileEncoding = 4; lastKnownFileType = sourcecode.javascript; path = jni2.js; sourceTree = "<group>"; };
		934BEC1310DFFA9600178102 /* jni3.js */ = {isa = PBXFileReference; fileEncoding = 4; lastKnownFileType = sourcecode.javascript; path = jni3.js; sourceTree = "<group>"; };
		934BEC1410DFFA9600178102 /* jni4.js */ = {isa = PBXFileReference; fileEncoding = 4; lastKnownFileType = sourcecode.javascript; path = jni4.js; sourceTree = "<group>"; };
		934BEC1510DFFA9600178102 /* jni5.js */ = {isa = PBXFileReference; fileEncoding = 4; lastKnownFileType = sourcecode.javascript; path = jni5.js; sourceTree = "<group>"; };
		934BEC1610DFFA9600178102 /* jni7.js */ = {isa = PBXFileReference; fileEncoding = 4; lastKnownFileType = sourcecode.javascript; path = jni7.js; sourceTree = "<group>"; };
		934BEC1710DFFA9600178102 /* jni8.js */ = {isa = PBXFileReference; fileEncoding = 4; lastKnownFileType = sourcecode.javascript; path = jni8.js; sourceTree = "<group>"; };
		934BEC1810DFFA9600178102 /* jni9.js */ = {isa = PBXFileReference; fileEncoding = 4; lastKnownFileType = sourcecode.javascript; path = jni9.js; sourceTree = "<group>"; };
		934BEC1910DFFA9600178102 /* json1.js */ = {isa = PBXFileReference; fileEncoding = 4; lastKnownFileType = sourcecode.javascript; path = json1.js; sourceTree = "<group>"; };
		934BEC1A10DFFA9600178102 /* map1.js */ = {isa = PBXFileReference; fileEncoding = 4; lastKnownFileType = sourcecode.javascript; path = map1.js; sourceTree = "<group>"; };
		934BEC1B10DFFA9600178102 /* median.js */ = {isa = PBXFileReference; fileEncoding = 4; lastKnownFileType = sourcecode.javascript; path = median.js; sourceTree = "<group>"; };
		934BEC1C10DFFA9600178102 /* minmax.js */ = {isa = PBXFileReference; fileEncoding = 4; lastKnownFileType = sourcecode.javascript; path = minmax.js; sourceTree = "<group>"; };
		934BEC1D10DFFA9600178102 /* mod1.js */ = {isa = PBXFileReference; fileEncoding = 4; lastKnownFileType = sourcecode.javascript; path = mod1.js; sourceTree = "<group>"; };
		934BEC1E10DFFA9600178102 /* mr1.js */ = {isa = PBXFileReference; fileEncoding = 4; lastKnownFileType = sourcecode.javascript; path = mr1.js; sourceTree = "<group>"; };
		934BEC1F10DFFA9600178102 /* mr2.js */ = {isa = PBXFileReference; fileEncoding = 4; lastKnownFileType = sourcecode.javascript; path = mr2.js; sourceTree = "<group>"; };
		934BEC2010DFFA9600178102 /* mr3.js */ = {isa = PBXFileReference; fileEncoding = 4; lastKnownFileType = sourcecode.javascript; path = mr3.js; sourceTree = "<group>"; };
		934BEC2110DFFA9600178102 /* mr4.js */ = {isa = PBXFileReference; fileEncoding = 4; lastKnownFileType = sourcecode.javascript; path = mr4.js; sourceTree = "<group>"; };
		934BEC2210DFFA9600178102 /* mr5.js */ = {isa = PBXFileReference; fileEncoding = 4; lastKnownFileType = sourcecode.javascript; path = mr5.js; sourceTree = "<group>"; };
		934BEC2310DFFA9600178102 /* multi.js */ = {isa = PBXFileReference; fileEncoding = 4; lastKnownFileType = sourcecode.javascript; path = multi.js; sourceTree = "<group>"; };
		934BEC2410DFFA9600178102 /* multi2.js */ = {isa = PBXFileReference; fileEncoding = 4; lastKnownFileType = sourcecode.javascript; path = multi2.js; sourceTree = "<group>"; };
		934BEC2510DFFA9600178102 /* ne1.js */ = {isa = PBXFileReference; fileEncoding = 4; lastKnownFileType = sourcecode.javascript; path = ne1.js; sourceTree = "<group>"; };
		934BEC2610DFFA9600178102 /* nin.js */ = {isa = PBXFileReference; fileEncoding = 4; lastKnownFileType = sourcecode.javascript; path = nin.js; sourceTree = "<group>"; };
		934BEC2710DFFA9600178102 /* not1.js */ = {isa = PBXFileReference; fileEncoding = 4; lastKnownFileType = sourcecode.javascript; path = not1.js; sourceTree = "<group>"; };
		934BEC2810DFFA9600178102 /* null.js */ = {isa = PBXFileReference; fileEncoding = 4; lastKnownFileType = sourcecode.javascript; path = null.js; sourceTree = "<group>"; };
		934BEC2910DFFA9600178102 /* objid1.js */ = {isa = PBXFileReference; fileEncoding = 4; lastKnownFileType = sourcecode.javascript; path = objid1.js; sourceTree = "<group>"; };
		934BEC2A10DFFA9600178102 /* objid2.js */ = {isa = PBXFileReference; fileEncoding = 4; lastKnownFileType = sourcecode.javascript; path = objid2.js; sourceTree = "<group>"; };
		934BEC2B10DFFA9600178102 /* objid3.js */ = {isa = PBXFileReference; fileEncoding = 4; lastKnownFileType = sourcecode.javascript; path = objid3.js; sourceTree = "<group>"; };
		934BEC2C10DFFA9600178102 /* objid4.js */ = {isa = PBXFileReference; fileEncoding = 4; lastKnownFileType = sourcecode.javascript; path = objid4.js; sourceTree = "<group>"; };
		934BEC2D10DFFA9600178102 /* objid5.js */ = {isa = PBXFileReference; fileEncoding = 4; lastKnownFileType = sourcecode.javascript; path = objid5.js; sourceTree = "<group>"; };
		934BEC2F10DFFA9600178102 /* find1.js */ = {isa = PBXFileReference; fileEncoding = 4; lastKnownFileType = sourcecode.javascript; path = find1.js; sourceTree = "<group>"; };
		934BEC3010DFFA9600178102 /* index1.js */ = {isa = PBXFileReference; fileEncoding = 4; lastKnownFileType = sourcecode.javascript; path = index1.js; sourceTree = "<group>"; };
		934BEC3110DFFA9600178102 /* remove1.js */ = {isa = PBXFileReference; fileEncoding = 4; lastKnownFileType = sourcecode.javascript; path = remove1.js; sourceTree = "<group>"; };
		934BEC3210DFFA9600178102 /* profile1.js */ = {isa = PBXFileReference; fileEncoding = 4; lastKnownFileType = sourcecode.javascript; path = profile1.js; sourceTree = "<group>"; };
		934BEC3310DFFA9600178102 /* pull.js */ = {isa = PBXFileReference; fileEncoding = 4; lastKnownFileType = sourcecode.javascript; path = pull.js; sourceTree = "<group>"; };
		934BEC3410DFFA9600178102 /* pull2.js */ = {isa = PBXFileReference; fileEncoding = 4; lastKnownFileType = sourcecode.javascript; path = pull2.js; sourceTree = "<group>"; };
		934BEC3510DFFA9600178102 /* pullall.js */ = {isa = PBXFileReference; fileEncoding = 4; lastKnownFileType = sourcecode.javascript; path = pullall.js; sourceTree = "<group>"; };
		934BEC3610DFFA9600178102 /* push.js */ = {isa = PBXFileReference; fileEncoding = 4; lastKnownFileType = sourcecode.javascript; path = push.js; sourceTree = "<group>"; };
		934BEC3710DFFA9600178102 /* pushall.js */ = {isa = PBXFileReference; fileEncoding = 4; lastKnownFileType = sourcecode.javascript; path = pushall.js; sourceTree = "<group>"; };
		934BEC3810DFFA9600178102 /* query1.js */ = {isa = PBXFileReference; fileEncoding = 4; lastKnownFileType = sourcecode.javascript; path = query1.js; sourceTree = "<group>"; };
		934BEC3910DFFA9600178102 /* queryoptimizer1.js */ = {isa = PBXFileReference; fileEncoding = 4; lastKnownFileType = sourcecode.javascript; path = queryoptimizer1.js; sourceTree = "<group>"; };
		934BEC3B10DFFA9600178102 /* quota1.js */ = {isa = PBXFileReference; fileEncoding = 4; lastKnownFileType = sourcecode.javascript; path = quota1.js; sourceTree = "<group>"; };
		934BEC3C10DFFA9600178102 /* recstore.js */ = {isa = PBXFileReference; fileEncoding = 4; lastKnownFileType = sourcecode.javascript; path = recstore.js; sourceTree = "<group>"; };
		934BEC3D10DFFA9600178102 /* ref.js */ = {isa = PBXFileReference; fileEncoding = 4; lastKnownFileType = sourcecode.javascript; path = ref.js; sourceTree = "<group>"; };
		934BEC3E10DFFA9600178102 /* ref2.js */ = {isa = PBXFileReference; fileEncoding = 4; lastKnownFileType = sourcecode.javascript; path = ref2.js; sourceTree = "<group>"; };
		934BEC3F10DFFA9600178102 /* ref3.js */ = {isa = PBXFileReference; fileEncoding = 4; lastKnownFileType = sourcecode.javascript; path = ref3.js; sourceTree = "<group>"; };
		934BEC4010DFFA9600178102 /* ref4.js */ = {isa = PBXFileReference; fileEncoding = 4; lastKnownFileType = sourcecode.javascript; path = ref4.js; sourceTree = "<group>"; };
		934BEC4110DFFA9600178102 /* regex.js */ = {isa = PBXFileReference; fileEncoding = 4; lastKnownFileType = sourcecode.javascript; path = regex.js; sourceTree = "<group>"; };
		934BEC4210DFFA9600178102 /* regex2.js */ = {isa = PBXFileReference; fileEncoding = 4; lastKnownFileType = sourcecode.javascript; path = regex2.js; sourceTree = "<group>"; };
		934BEC4310DFFA9600178102 /* regex3.js */ = {isa = PBXFileReference; fileEncoding = 4; lastKnownFileType = sourcecode.javascript; path = regex3.js; sourceTree = "<group>"; };
		934BEC4410DFFA9600178102 /* regex4.js */ = {isa = PBXFileReference; fileEncoding = 4; lastKnownFileType = sourcecode.javascript; path = regex4.js; sourceTree = "<group>"; };
		934BEC4510DFFA9600178102 /* remove.js */ = {isa = PBXFileReference; fileEncoding = 4; lastKnownFileType = sourcecode.javascript; path = remove.js; sourceTree = "<group>"; };
		934BEC4610DFFA9600178102 /* remove2.js */ = {isa = PBXFileReference; fileEncoding = 4; lastKnownFileType = sourcecode.javascript; path = remove2.js; sourceTree = "<group>"; };
		934BEC4710DFFA9600178102 /* remove3.js */ = {isa = PBXFileReference; fileEncoding = 4; lastKnownFileType = sourcecode.javascript; path = remove3.js; sourceTree = "<group>"; };
		934BEC4810DFFA9600178102 /* remove4.js */ = {isa = PBXFileReference; fileEncoding = 4; lastKnownFileType = sourcecode.javascript; path = remove4.js; sourceTree = "<group>"; };
		934BEC4910DFFA9600178102 /* remove5.js */ = {isa = PBXFileReference; fileEncoding = 4; lastKnownFileType = sourcecode.javascript; path = remove5.js; sourceTree = "<group>"; };
		934BEC4A10DFFA9600178102 /* remove6.js */ = {isa = PBXFileReference; fileEncoding = 4; lastKnownFileType = sourcecode.javascript; path = remove6.js; sourceTree = "<group>"; };
		934BEC4B10DFFA9600178102 /* remove7.js */ = {isa = PBXFileReference; fileEncoding = 4; lastKnownFileType = sourcecode.javascript; path = remove7.js; sourceTree = "<group>"; };
		934BEC4C10DFFA9600178102 /* remove8.js */ = {isa = PBXFileReference; fileEncoding = 4; lastKnownFileType = sourcecode.javascript; path = remove8.js; sourceTree = "<group>"; };
		934BEC4D10DFFA9600178102 /* rename.js */ = {isa = PBXFileReference; fileEncoding = 4; lastKnownFileType = sourcecode.javascript; path = rename.js; sourceTree = "<group>"; };
		934BEC4E10DFFA9600178102 /* rename2.js */ = {isa = PBXFileReference; fileEncoding = 4; lastKnownFileType = sourcecode.javascript; path = rename2.js; sourceTree = "<group>"; };
		934BEC4F10DFFA9600178102 /* repair.js */ = {isa = PBXFileReference; fileEncoding = 4; lastKnownFileType = sourcecode.javascript; path = repair.js; sourceTree = "<group>"; };
		934BEC5110DFFA9600178102 /* basic1.js */ = {isa = PBXFileReference; fileEncoding = 4; lastKnownFileType = sourcecode.javascript; path = basic1.js; sourceTree = "<group>"; };
		934BEC5210DFFA9600178102 /* pair1.js */ = {isa = PBXFileReference; fileEncoding = 4; lastKnownFileType = sourcecode.javascript; path = pair1.js; sourceTree = "<group>"; };
		934BEC5310DFFA9600178102 /* pair2.js */ = {isa = PBXFileReference; fileEncoding = 4; lastKnownFileType = sourcecode.javascript; path = pair2.js; sourceTree = "<group>"; };
		934BEC5410DFFA9600178102 /* pair3.js */ = {isa = PBXFileReference; fileEncoding = 4; lastKnownFileType = sourcecode.javascript; path = pair3.js; sourceTree = "<group>"; };
		934BEC5510DFFA9600178102 /* pair4.js */ = {isa = PBXFileReference; fileEncoding = 4; lastKnownFileType = sourcecode.javascript; path = pair4.js; sourceTree = "<group>"; };
		934BEC5610DFFA9600178102 /* pair5.js */ = {isa = PBXFileReference; fileEncoding = 4; lastKnownFileType = sourcecode.javascript; path = pair5.js; sourceTree = "<group>"; };
		934BEC5710DFFA9600178102 /* pair6.js */ = {isa = PBXFileReference; fileEncoding = 4; lastKnownFileType = sourcecode.javascript; path = pair6.js; sourceTree = "<group>"; };
		934BEC5810DFFA9600178102 /* repl1.js */ = {isa = PBXFileReference; fileEncoding = 4; lastKnownFileType = sourcecode.javascript; path = repl1.js; sourceTree = "<group>"; };
		934BEC5910DFFA9600178102 /* repl2.js */ = {isa = PBXFileReference; fileEncoding = 4; lastKnownFileType = sourcecode.javascript; path = repl2.js; sourceTree = "<group>"; };
		934BEC5A10DFFA9600178102 /* repl3.js */ = {isa = PBXFileReference; fileEncoding = 4; lastKnownFileType = sourcecode.javascript; path = repl3.js; sourceTree = "<group>"; };
		934BEC5B10DFFA9600178102 /* repl4.js */ = {isa = PBXFileReference; fileEncoding = 4; lastKnownFileType = sourcecode.javascript; path = repl4.js; sourceTree = "<group>"; };
		934BEC5C10DFFA9600178102 /* repl5.js */ = {isa = PBXFileReference; fileEncoding = 4; lastKnownFileType = sourcecode.javascript; path = repl5.js; sourceTree = "<group>"; };
		934BEC5D10DFFA9600178102 /* repl6.js */ = {isa = PBXFileReference; fileEncoding = 4; lastKnownFileType = sourcecode.javascript; path = repl6.js; sourceTree = "<group>"; };
		934BEC5E10DFFA9600178102 /* repl7.js */ = {isa = PBXFileReference; fileEncoding = 4; lastKnownFileType = sourcecode.javascript; path = repl7.js; sourceTree = "<group>"; };
		934BEC5F10DFFA9600178102 /* repl8.js */ = {isa = PBXFileReference; fileEncoding = 4; lastKnownFileType = sourcecode.javascript; path = repl8.js; sourceTree = "<group>"; };
		934BEC6010DFFA9600178102 /* repl9.js */ = {isa = PBXFileReference; fileEncoding = 4; lastKnownFileType = sourcecode.javascript; path = repl9.js; sourceTree = "<group>"; };
		934BEC6110DFFA9600178102 /* replacePeer1.js */ = {isa = PBXFileReference; fileEncoding = 4; lastKnownFileType = sourcecode.javascript; path = replacePeer1.js; sourceTree = "<group>"; };
		934BEC6210DFFA9700178102 /* replacePeer2.js */ = {isa = PBXFileReference; fileEncoding = 4; lastKnownFileType = sourcecode.javascript; path = replacePeer2.js; sourceTree = "<group>"; };
		934BEC6310DFFA9700178102 /* set1.js */ = {isa = PBXFileReference; fileEncoding = 4; lastKnownFileType = sourcecode.javascript; path = set1.js; sourceTree = "<group>"; };
		934BEC6410DFFA9700178102 /* set2.js */ = {isa = PBXFileReference; fileEncoding = 4; lastKnownFileType = sourcecode.javascript; path = set2.js; sourceTree = "<group>"; };
		934BEC6510DFFA9700178102 /* set3.js */ = {isa = PBXFileReference; fileEncoding = 4; lastKnownFileType = sourcecode.javascript; path = set3.js; sourceTree = "<group>"; };
		934BEC6710DFFA9700178102 /* auto1.js */ = {isa = PBXFileReference; fileEncoding = 4; lastKnownFileType = sourcecode.javascript; path = auto1.js; sourceTree = "<group>"; };
		934BEC6810DFFA9700178102 /* auto2.js */ = {isa = PBXFileReference; fileEncoding = 4; lastKnownFileType = sourcecode.javascript; path = auto2.js; sourceTree = "<group>"; };
		934BEC6910DFFA9700178102 /* count1.js */ = {isa = PBXFileReference; fileEncoding = 4; lastKnownFileType = sourcecode.javascript; path = count1.js; sourceTree = "<group>"; };
		934BEC6A10DFFA9700178102 /* diffservers1.js */ = {isa = PBXFileReference; fileEncoding = 4; lastKnownFileType = sourcecode.javascript; path = diffservers1.js; sourceTree = "<group>"; };
		934BEC6B10DFFA9700178102 /* error1.js */ = {isa = PBXFileReference; fileEncoding = 4; lastKnownFileType = sourcecode.javascript; path = error1.js; sourceTree = "<group>"; };
		934BEC6C10DFFA9700178102 /* features1.js */ = {isa = PBXFileReference; fileEncoding = 4; lastKnownFileType = sourcecode.javascript; path = features1.js; sourceTree = "<group>"; };
		934BEC6D10DFFA9700178102 /* features2.js */ = {isa = PBXFileReference; fileEncoding = 4; lastKnownFileType = sourcecode.javascript; path = features2.js; sourceTree = "<group>"; };
		934BEC6E10DFFA9700178102 /* key_many.js */ = {isa = PBXFileReference; fileEncoding = 4; lastKnownFileType = sourcecode.javascript; path = key_many.js; sourceTree = "<group>"; };
		934BEC6F10DFFA9700178102 /* key_string.js */ = {isa = PBXFileReference; fileEncoding = 4; lastKnownFileType = sourcecode.javascript; path = key_string.js; sourceTree = "<group>"; };
		934BEC7010DFFA9700178102 /* movePrimary1.js */ = {isa = PBXFileReference; fileEncoding = 4; lastKnownFileType = sourcecode.javascript; path = movePrimary1.js; sourceTree = "<group>"; };
		934BEC7110DFFA9700178102 /* moveshard1.js */ = {isa = PBXFileReference; fileEncoding = 4; lastKnownFileType = sourcecode.javascript; path = moveshard1.js; sourceTree = "<group>"; };
		934BEC7210DFFA9700178102 /* passthrough1.js */ = {isa = PBXFileReference; fileEncoding = 4; lastKnownFileType = sourcecode.javascript; path = passthrough1.js; sourceTree = "<group>"; };
		934BEC7310DFFA9700178102 /* shard1.js */ = {isa = PBXFileReference; fileEncoding = 4; lastKnownFileType = sourcecode.javascript; path = shard1.js; sourceTree = "<group>"; };
		934BEC7410DFFA9700178102 /* shard2.js */ = {isa = PBXFileReference; fileEncoding = 4; lastKnownFileType = sourcecode.javascript; path = shard2.js; sourceTree = "<group>"; };
		934BEC7510DFFA9700178102 /* shard3.js */ = {isa = PBXFileReference; fileEncoding = 4; lastKnownFileType = sourcecode.javascript; path = shard3.js; sourceTree = "<group>"; };
		934BEC7610DFFA9700178102 /* shard4.js */ = {isa = PBXFileReference; fileEncoding = 4; lastKnownFileType = sourcecode.javascript; path = shard4.js; sourceTree = "<group>"; };
		934BEC7710DFFA9700178102 /* shard5.js */ = {isa = PBXFileReference; fileEncoding = 4; lastKnownFileType = sourcecode.javascript; path = shard5.js; sourceTree = "<group>"; };
		934BEC7810DFFA9700178102 /* shard6.js */ = {isa = PBXFileReference; fileEncoding = 4; lastKnownFileType = sourcecode.javascript; path = shard6.js; sourceTree = "<group>"; };
		934BEC7910DFFA9700178102 /* splitpick.js */ = {isa = PBXFileReference; fileEncoding = 4; lastKnownFileType = sourcecode.javascript; path = splitpick.js; sourceTree = "<group>"; };
		934BEC7A10DFFA9700178102 /* version1.js */ = {isa = PBXFileReference; fileEncoding = 4; lastKnownFileType = sourcecode.javascript; path = version1.js; sourceTree = "<group>"; };
		934BEC7B10DFFA9700178102 /* version2.js */ = {isa = PBXFileReference; fileEncoding = 4; lastKnownFileType = sourcecode.javascript; path = version2.js; sourceTree = "<group>"; };
		934BEC7C10DFFA9700178102 /* shellspawn.js */ = {isa = PBXFileReference; fileEncoding = 4; lastKnownFileType = sourcecode.javascript; path = shellspawn.js; sourceTree = "<group>"; };
		934BEC7D10DFFA9700178102 /* sort1.js */ = {isa = PBXFileReference; fileEncoding = 4; lastKnownFileType = sourcecode.javascript; path = sort1.js; sourceTree = "<group>"; };
		934BEC7E10DFFA9700178102 /* sort2.js */ = {isa = PBXFileReference; fileEncoding = 4; lastKnownFileType = sourcecode.javascript; path = sort2.js; sourceTree = "<group>"; };
		934BEC7F10DFFA9700178102 /* sort3.js */ = {isa = PBXFileReference; fileEncoding = 4; lastKnownFileType = sourcecode.javascript; path = sort3.js; sourceTree = "<group>"; };
		934BEC8010DFFA9700178102 /* sort4.js */ = {isa = PBXFileReference; fileEncoding = 4; lastKnownFileType = sourcecode.javascript; path = sort4.js; sourceTree = "<group>"; };
		934BEC8110DFFA9700178102 /* sort5.js */ = {isa = PBXFileReference; fileEncoding = 4; lastKnownFileType = sourcecode.javascript; path = sort5.js; sourceTree = "<group>"; };
		934BEC8210DFFA9700178102 /* sort_numeric.js */ = {isa = PBXFileReference; fileEncoding = 4; lastKnownFileType = sourcecode.javascript; path = sort_numeric.js; sourceTree = "<group>"; };
		934BEC8310DFFA9700178102 /* stats.js */ = {isa = PBXFileReference; fileEncoding = 4; lastKnownFileType = sourcecode.javascript; path = stats.js; sourceTree = "<group>"; };
		934BEC8410DFFA9700178102 /* storefunc.js */ = {isa = PBXFileReference; fileEncoding = 4; lastKnownFileType = sourcecode.javascript; path = storefunc.js; sourceTree = "<group>"; };
		934BEC8510DFFA9700178102 /* sub1.js */ = {isa = PBXFileReference; fileEncoding = 4; lastKnownFileType = sourcecode.javascript; path = sub1.js; sourceTree = "<group>"; };
		934BEC8710DFFA9700178102 /* csv1.js */ = {isa = PBXFileReference; fileEncoding = 4; lastKnownFileType = sourcecode.javascript; path = csv1.js; sourceTree = "<group>"; };
		934BEC8810DFFA9700178102 /* dumprestore1.js */ = {isa = PBXFileReference; fileEncoding = 4; lastKnownFileType = sourcecode.javascript; path = dumprestore1.js; sourceTree = "<group>"; };
		934BEC8910DFFA9700178102 /* dumprestore2.js */ = {isa = PBXFileReference; fileEncoding = 4; lastKnownFileType = sourcecode.javascript; path = dumprestore2.js; sourceTree = "<group>"; };
		934BEC8A10DFFA9700178102 /* exportimport1.js */ = {isa = PBXFileReference; fileEncoding = 4; lastKnownFileType = sourcecode.javascript; path = exportimport1.js; sourceTree = "<group>"; };
		934BEC8B10DFFA9700178102 /* exportimport2.js */ = {isa = PBXFileReference; fileEncoding = 4; lastKnownFileType = sourcecode.javascript; path = exportimport2.js; sourceTree = "<group>"; };
		934BEC8C10DFFA9700178102 /* tool1.js */ = {isa = PBXFileReference; fileEncoding = 4; lastKnownFileType = sourcecode.javascript; path = tool1.js; sourceTree = "<group>"; };
		934BEC8D10DFFA9700178102 /* type1.js */ = {isa = PBXFileReference; fileEncoding = 4; lastKnownFileType = sourcecode.javascript; path = type1.js; sourceTree = "<group>"; };
		934BEC8E10DFFA9700178102 /* unique2.js */ = {isa = PBXFileReference; fileEncoding = 4; lastKnownFileType = sourcecode.javascript; path = unique2.js; sourceTree = "<group>"; };
		934BEC8F10DFFA9700178102 /* uniqueness.js */ = {isa = PBXFileReference; fileEncoding = 4; lastKnownFileType = sourcecode.javascript; path = uniqueness.js; sourceTree = "<group>"; };
		934BEC9010DFFA9700178102 /* unset.js */ = {isa = PBXFileReference; fileEncoding = 4; lastKnownFileType = sourcecode.javascript; path = unset.js; sourceTree = "<group>"; };
		934BEC9110DFFA9700178102 /* update.js */ = {isa = PBXFileReference; fileEncoding = 4; lastKnownFileType = sourcecode.javascript; path = update.js; sourceTree = "<group>"; };
		934BEC9210DFFA9700178102 /* update2.js */ = {isa = PBXFileReference; fileEncoding = 4; lastKnownFileType = sourcecode.javascript; path = update2.js; sourceTree = "<group>"; };
		934BEC9310DFFA9700178102 /* update3.js */ = {isa = PBXFileReference; fileEncoding = 4; lastKnownFileType = sourcecode.javascript; path = update3.js; sourceTree = "<group>"; };
		934BEC9410DFFA9700178102 /* update4.js */ = {isa = PBXFileReference; fileEncoding = 4; lastKnownFileType = sourcecode.javascript; path = update4.js; sourceTree = "<group>"; };
		934BEC9510DFFA9700178102 /* update5.js */ = {isa = PBXFileReference; fileEncoding = 4; lastKnownFileType = sourcecode.javascript; path = update5.js; sourceTree = "<group>"; };
		934BEC9610DFFA9700178102 /* update6.js */ = {isa = PBXFileReference; fileEncoding = 4; lastKnownFileType = sourcecode.javascript; path = update6.js; sourceTree = "<group>"; };
		934BEC9710DFFA9700178102 /* update7.js */ = {isa = PBXFileReference; fileEncoding = 4; lastKnownFileType = sourcecode.javascript; path = update7.js; sourceTree = "<group>"; };
		934BEC9810DFFA9700178102 /* update8.js */ = {isa = PBXFileReference; fileEncoding = 4; lastKnownFileType = sourcecode.javascript; path = update8.js; sourceTree = "<group>"; };
		934BEC9910DFFA9700178102 /* update9.js */ = {isa = PBXFileReference; fileEncoding = 4; lastKnownFileType = sourcecode.javascript; path = update9.js; sourceTree = "<group>"; };
		934BEC9A10DFFA9700178102 /* updatea.js */ = {isa = PBXFileReference; fileEncoding = 4; lastKnownFileType = sourcecode.javascript; path = updatea.js; sourceTree = "<group>"; };
		934BEC9B10DFFA9700178102 /* where1.js */ = {isa = PBXFileReference; fileEncoding = 4; lastKnownFileType = sourcecode.javascript; path = where1.js; sourceTree = "<group>"; };
		934BEC9C10DFFA9700178102 /* where2.js */ = {isa = PBXFileReference; fileEncoding = 4; lastKnownFileType = sourcecode.javascript; path = where2.js; sourceTree = "<group>"; };
		934BEE8C10E050A500178102 /* allocator.h */ = {isa = PBXFileReference; fileEncoding = 4; lastKnownFileType = sourcecode.c.h; path = allocator.h; sourceTree = "<group>"; };
		934BEE8D10E050A500178102 /* assert_util.cpp */ = {isa = PBXFileReference; fileEncoding = 4; lastKnownFileType = sourcecode.cpp.cpp; path = assert_util.cpp; sourceTree = "<group>"; };
		934BEE8E10E050A500178102 /* assert_util.h */ = {isa = PBXFileReference; fileEncoding = 4; lastKnownFileType = sourcecode.c.h; path = assert_util.h; sourceTree = "<group>"; };
		934BEE8F10E050A500178102 /* base64.cpp */ = {isa = PBXFileReference; fileEncoding = 4; lastKnownFileType = sourcecode.cpp.cpp; path = base64.cpp; sourceTree = "<group>"; };
		934BEE9010E050A500178102 /* base64.h */ = {isa = PBXFileReference; fileEncoding = 4; lastKnownFileType = sourcecode.c.h; path = base64.h; sourceTree = "<group>"; };
		934BEE9110E050A500178102 /* debug_util.cpp */ = {isa = PBXFileReference; fileEncoding = 4; lastKnownFileType = sourcecode.cpp.cpp; path = debug_util.cpp; sourceTree = "<group>"; };
		934BEE9210E050A500178102 /* debug_util.h */ = {isa = PBXFileReference; fileEncoding = 4; lastKnownFileType = sourcecode.c.h; path = debug_util.h; sourceTree = "<group>"; };
		934BEE9310E050A500178102 /* embedded_builder.h */ = {isa = PBXFileReference; fileEncoding = 4; lastKnownFileType = sourcecode.c.h; path = embedded_builder.h; sourceTree = "<group>"; };
		934BEE9410E050A500178102 /* httpclient.cpp */ = {isa = PBXFileReference; fileEncoding = 4; lastKnownFileType = sourcecode.cpp.cpp; path = httpclient.cpp; sourceTree = "<group>"; };
		934BEE9510E050A500178102 /* httpclient.h */ = {isa = PBXFileReference; fileEncoding = 4; lastKnownFileType = sourcecode.c.h; path = httpclient.h; sourceTree = "<group>"; };
		934BEE9610E050A500178102 /* md5main.cpp */ = {isa = PBXFileReference; fileEncoding = 4; lastKnownFileType = sourcecode.cpp.cpp; path = md5main.cpp; sourceTree = "<group>"; };
		934BEE9710E050A500178102 /* message_server.h */ = {isa = PBXFileReference; fileEncoding = 4; lastKnownFileType = sourcecode.c.h; path = message_server.h; sourceTree = "<group>"; };
		934BEE9810E050A500178102 /* message_server_asio.cpp */ = {isa = PBXFileReference; fileEncoding = 4; lastKnownFileType = sourcecode.cpp.cpp; path = message_server_asio.cpp; sourceTree = "<group>"; };
		934BEE9910E050A500178102 /* mvar.h */ = {isa = PBXFileReference; fileEncoding = 4; lastKnownFileType = sourcecode.c.h; path = mvar.h; sourceTree = "<group>"; };
		934BEE9A10E050A500178102 /* ntservice.cpp */ = {isa = PBXFileReference; fileEncoding = 4; lastKnownFileType = sourcecode.cpp.cpp; path = ntservice.cpp; sourceTree = "<group>"; };
		934BEE9B10E050A500178102 /* ntservice.h */ = {isa = PBXFileReference; fileEncoding = 4; lastKnownFileType = sourcecode.c.h; path = ntservice.h; sourceTree = "<group>"; };
		934BEE9C10E050A500178102 /* processinfo.h */ = {isa = PBXFileReference; fileEncoding = 4; lastKnownFileType = sourcecode.c.h; path = processinfo.h; sourceTree = "<group>"; };
		934BEE9D10E050A500178102 /* processinfo_darwin.cpp */ = {isa = PBXFileReference; fileEncoding = 4; lastKnownFileType = sourcecode.cpp.cpp; path = processinfo_darwin.cpp; sourceTree = "<group>"; };
		934BEE9E10E050A500178102 /* processinfo_linux2.cpp */ = {isa = PBXFileReference; fileEncoding = 4; lastKnownFileType = sourcecode.cpp.cpp; path = processinfo_linux2.cpp; sourceTree = "<group>"; };
		934BEE9F10E050A500178102 /* processinfo_none.cpp */ = {isa = PBXFileReference; fileEncoding = 4; lastKnownFileType = sourcecode.cpp.cpp; path = processinfo_none.cpp; sourceTree = "<group>"; };
		934BEEA010E050A500178102 /* queue.h */ = {isa = PBXFileReference; fileEncoding = 4; lastKnownFileType = sourcecode.c.h; path = queue.h; sourceTree = "<group>"; };
		934DD87C0EFAD23B00459CC1 /* background.cpp */ = {isa = PBXFileReference; fileEncoding = 4; lastKnownFileType = sourcecode.cpp.cpp; path = background.cpp; sourceTree = "<group>"; };
		934DD87D0EFAD23B00459CC1 /* background.h */ = {isa = PBXFileReference; fileEncoding = 4; lastKnownFileType = sourcecode.c.h; path = background.h; sourceTree = "<group>"; };
		934DD87F0EFAD23B00459CC1 /* builder.h */ = {isa = PBXFileReference; fileEncoding = 4; lastKnownFileType = sourcecode.c.h; path = builder.h; sourceTree = "<group>"; };
		934DD8800EFAD23B00459CC1 /* goodies.h */ = {isa = PBXFileReference; fileEncoding = 4; lastKnownFileType = sourcecode.c.h; path = goodies.h; sourceTree = "<group>"; };
		934DD8810EFAD23B00459CC1 /* hashtab.h */ = {isa = PBXFileReference; fileEncoding = 4; lastKnownFileType = sourcecode.c.h; path = hashtab.h; sourceTree = "<group>"; };
		934DD8820EFAD23B00459CC1 /* log.h */ = {isa = PBXFileReference; fileEncoding = 4; lastKnownFileType = sourcecode.c.h; path = log.h; sourceTree = "<group>"; };
		934DD8830EFAD23B00459CC1 /* lruishmap.h */ = {isa = PBXFileReference; fileEncoding = 4; lastKnownFileType = sourcecode.c.h; path = lruishmap.h; sourceTree = "<group>"; };
		934DD8840EFAD23B00459CC1 /* miniwebserver.cpp */ = {isa = PBXFileReference; fileEncoding = 4; lastKnownFileType = sourcecode.cpp.cpp; path = miniwebserver.cpp; sourceTree = "<group>"; };
		934DD8850EFAD23B00459CC1 /* miniwebserver.h */ = {isa = PBXFileReference; fileEncoding = 4; lastKnownFileType = sourcecode.c.h; path = miniwebserver.h; sourceTree = "<group>"; };
		934DD8870EFAD23B00459CC1 /* mmap.cpp */ = {isa = PBXFileReference; fileEncoding = 4; lastKnownFileType = sourcecode.cpp.cpp; path = mmap.cpp; sourceTree = "<group>"; };
		934DD8880EFAD23B00459CC1 /* mmap.h */ = {isa = PBXFileReference; fileEncoding = 4; lastKnownFileType = sourcecode.c.h; path = mmap.h; sourceTree = "<group>"; };
		934DD88A0EFAD23B00459CC1 /* sock.cpp */ = {isa = PBXFileReference; fileEncoding = 4; lastKnownFileType = sourcecode.cpp.cpp; path = sock.cpp; sourceTree = "<group>"; };
		934DD88B0EFAD23B00459CC1 /* sock.h */ = {isa = PBXFileReference; fileEncoding = 4; lastKnownFileType = sourcecode.c.h; path = sock.h; sourceTree = "<group>"; };
		934DD88D0EFAD23B00459CC1 /* unittest.h */ = {isa = PBXFileReference; fileEncoding = 4; lastKnownFileType = sourcecode.c.h; path = unittest.h; sourceTree = "<group>"; };
		934DD88E0EFAD23B00459CC1 /* util.cpp */ = {isa = PBXFileReference; fileEncoding = 4; lastKnownFileType = sourcecode.cpp.cpp; path = util.cpp; sourceTree = "<group>"; };
		935C941B1106709800439EB1 /* preallocate.js */ = {isa = PBXFileReference; fileEncoding = 4; lastKnownFileType = sourcecode.javascript; path = preallocate.js; sourceTree = "<group>"; };
		9368FCB11186C71E00283DC8 /* bson.h */ = {isa = PBXFileReference; fileEncoding = 4; lastKnownFileType = sourcecode.c.h; path = bson.h; sourceTree = "<group>"; };
		9368FCB21186C71E00283DC8 /* bson_db.h */ = {isa = PBXFileReference; fileEncoding = 4; lastKnownFileType = sourcecode.c.h; path = bson_db.h; sourceTree = "<group>"; };
		9368FCB41186C71E00283DC8 /* bsondemo.cpp */ = {isa = PBXFileReference; fileEncoding = 4; lastKnownFileType = sourcecode.cpp.cpp; path = bsondemo.cpp; sourceTree = "<group>"; };
		9368FCB51186C71E00283DC8 /* bsondemo.vcproj */ = {isa = PBXFileReference; fileEncoding = 4; lastKnownFileType = text.xml; path = bsondemo.vcproj; sourceTree = "<group>"; };
		9368FCB61186C71E00283DC8 /* bsonelement.h */ = {isa = PBXFileReference; fileEncoding = 4; lastKnownFileType = sourcecode.c.h; path = bsonelement.h; sourceTree = "<group>"; };
		9368FCB71186C71E00283DC8 /* bsoninlines.h */ = {isa = PBXFileReference; fileEncoding = 4; lastKnownFileType = sourcecode.c.h; path = bsoninlines.h; sourceTree = "<group>"; };
		9368FCB81186C71E00283DC8 /* bsonmisc.h */ = {isa = PBXFileReference; fileEncoding = 4; lastKnownFileType = sourcecode.c.h; path = bsonmisc.h; sourceTree = "<group>"; };
		9368FCB91186C71E00283DC8 /* bsonobj.h */ = {isa = PBXFileReference; fileEncoding = 4; lastKnownFileType = sourcecode.c.h; path = bsonobj.h; sourceTree = "<group>"; };
		9368FCBA1186C71E00283DC8 /* bsonobjbuilder.h */ = {isa = PBXFileReference; fileEncoding = 4; lastKnownFileType = sourcecode.c.h; path = bsonobjbuilder.h; sourceTree = "<group>"; };
		9368FCBB1186C71E00283DC8 /* bsonobjiterator.h */ = {isa = PBXFileReference; fileEncoding = 4; lastKnownFileType = sourcecode.c.h; path = bsonobjiterator.h; sourceTree = "<group>"; };
		9368FCBC1186C71E00283DC8 /* bsontypes.h */ = {isa = PBXFileReference; fileEncoding = 4; lastKnownFileType = sourcecode.c.h; path = bsontypes.h; sourceTree = "<group>"; };
		9368FCBD1186C71E00283DC8 /* oid.h */ = {isa = PBXFileReference; fileEncoding = 4; lastKnownFileType = sourcecode.c.h; path = oid.h; sourceTree = "<group>"; };
		9368FCBE1186C71E00283DC8 /* ordering.h */ = {isa = PBXFileReference; fileEncoding = 4; lastKnownFileType = sourcecode.c.h; path = ordering.h; sourceTree = "<group>"; };
		9368FCBF1186C71E00283DC8 /* README */ = {isa = PBXFileReference; fileEncoding = 4; lastKnownFileType = text; path = README; sourceTree = "<group>"; };
		9368FCC11186C71E00283DC8 /* atomic_int.h */ = {isa = PBXFileReference; fileEncoding = 4; lastKnownFileType = sourcecode.c.h; path = atomic_int.h; sourceTree = "<group>"; };
		9368FCC21186C71E00283DC8 /* builder.h */ = {isa = PBXFileReference; fileEncoding = 4; lastKnownFileType = sourcecode.c.h; path = builder.h; sourceTree = "<group>"; };
		9368FCC31186C71E00283DC8 /* misc.h */ = {isa = PBXFileReference; fileEncoding = 4; lastKnownFileType = sourcecode.c.h; path = misc.h; sourceTree = "<group>"; };
		936B89590F4C899400934AF2 /* file.h */ = {isa = PBXFileReference; fileEncoding = 4; lastKnownFileType = sourcecode.c.h; path = file.h; sourceTree = "<group>"; };
		936B895A0F4C899400934AF2 /* md5.c */ = {isa = PBXFileReference; fileEncoding = 4; lastKnownFileType = sourcecode.c.c; path = md5.c; sourceTree = "<group>"; };
		936B895B0F4C899400934AF2 /* md5.h */ = {isa = PBXFileReference; fileEncoding = 4; lastKnownFileType = sourcecode.c.h; path = md5.h; sourceTree = "<group>"; };
		936B895C0F4C899400934AF2 /* md5.hpp */ = {isa = PBXFileReference; fileEncoding = 4; lastKnownFileType = sourcecode.cpp.h; path = md5.hpp; sourceTree = "<group>"; };
		936B895E0F4C899400934AF2 /* message.cpp */ = {isa = PBXFileReference; fileEncoding = 4; lastKnownFileType = sourcecode.cpp.cpp; path = message.cpp; sourceTree = "<group>"; };
		936B895F0F4C899400934AF2 /* message.h */ = {isa = PBXFileReference; fileEncoding = 4; lastKnownFileType = sourcecode.c.h; path = message.h; sourceTree = "<group>"; };
		937CACE90F27BF4900C57AA6 /* socktests.cpp */ = {isa = PBXFileReference; fileEncoding = 4; lastKnownFileType = sourcecode.cpp.cpp; path = socktests.cpp; sourceTree = "<group>"; };
		937D0E340F28CB070071FFA9 /* repltests.cpp */ = {isa = PBXFileReference; fileEncoding = 4; lastKnownFileType = sourcecode.cpp.cpp; path = repltests.cpp; sourceTree = "<group>"; };
		937D14AB0F2A225F0071FFA9 /* nonce.h */ = {isa = PBXFileReference; fileEncoding = 4; lastKnownFileType = sourcecode.c.h; path = nonce.h; sourceTree = "<group>"; };
		937D14AC0F2A226E0071FFA9 /* nonce.cpp */ = {isa = PBXFileReference; fileEncoding = 4; lastKnownFileType = sourcecode.cpp.cpp; path = nonce.cpp; sourceTree = "<group>"; };
		938A7A420F54871000FB7A07 /* storage.cpp */ = {isa = PBXFileReference; fileEncoding = 4; lastKnownFileType = sourcecode.cpp.cpp; path = storage.cpp; sourceTree = "<group>"; };
		938A7A430F54873600FB7A07 /* concurrency.h */ = {isa = PBXFileReference; fileEncoding = 4; lastKnownFileType = sourcecode.c.h; path = concurrency.h; sourceTree = "<group>"; };
		938A7A440F54873600FB7A07 /* queryutil.cpp */ = {isa = PBXFileReference; fileEncoding = 4; lastKnownFileType = sourcecode.cpp.cpp; path = queryutil.cpp; sourceTree = "<group>"; };
		938A7A450F54873600FB7A07 /* queryutil.h */ = {isa = PBXFileReference; fileEncoding = 4; lastKnownFileType = sourcecode.c.h; path = queryutil.h; sourceTree = "<group>"; };
		938A7A460F54873600FB7A07 /* rec.h */ = {isa = PBXFileReference; fileEncoding = 4; lastKnownFileType = sourcecode.c.h; path = rec.h; sourceTree = "<group>"; };
		938A7A470F54873600FB7A07 /* reccache.cpp */ = {isa = PBXFileReference; fileEncoding = 4; lastKnownFileType = sourcecode.cpp.cpp; path = reccache.cpp; sourceTree = "<group>"; };
		938A7A480F54873600FB7A07 /* reccache.h */ = {isa = PBXFileReference; fileEncoding = 4; lastKnownFileType = sourcecode.c.h; path = reccache.h; sourceTree = "<group>"; };
		938A7A490F54873600FB7A07 /* reci.h */ = {isa = PBXFileReference; fileEncoding = 4; lastKnownFileType = sourcecode.c.h; path = reci.h; sourceTree = "<group>"; };
		938A7A4A0F54873600FB7A07 /* recstore.h */ = {isa = PBXFileReference; fileEncoding = 4; lastKnownFileType = sourcecode.c.h; path = recstore.h; sourceTree = "<group>"; };
		938E5EB3110E1ED700A8760A /* repair.js */ = {isa = PBXFileReference; fileEncoding = 4; lastKnownFileType = sourcecode.javascript; path = repair.js; sourceTree = "<group>"; };
		938E60AB110F721900A8760A /* perdbpath.js */ = {isa = PBXFileReference; fileEncoding = 4; lastKnownFileType = sourcecode.javascript; path = perdbpath.js; sourceTree = "<group>"; };
		938E60AC110F734800A8760A /* directoryperdb.js */ = {isa = PBXFileReference; fileEncoding = 4; lastKnownFileType = sourcecode.javascript; path = directoryperdb.js; sourceTree = "<group>"; };
		938E639B110FC66900A8760A /* auth1.js */ = {isa = PBXFileReference; fileEncoding = 4; lastKnownFileType = sourcecode.javascript; path = auth1.js; sourceTree = "<group>"; };
		938E63D0110FC96B00A8760A /* auth2.js */ = {isa = PBXFileReference; fileEncoding = 4; lastKnownFileType = sourcecode.javascript; path = auth2.js; sourceTree = "<group>"; };
		9391C9DD1120F9D300292B19 /* newcollection.js */ = {isa = PBXFileReference; fileEncoding = 4; lastKnownFileType = sourcecode.javascript; path = newcollection.js; sourceTree = "<group>"; };
<<<<<<< HEAD
		939691B411BD61450069E3E5 /* or5.js */ = {isa = PBXFileReference; fileEncoding = 4; lastKnownFileType = sourcecode.javascript; path = or5.js; sourceTree = "<group>"; };
		9396935D11BE162A0069E3E5 /* or6.js */ = {isa = PBXFileReference; fileEncoding = 4; lastKnownFileType = sourcecode.javascript; path = or6.js; sourceTree = "<group>"; };
=======
		939693B511BEBAAA0069E3E5 /* repair.js */ = {isa = PBXFileReference; fileEncoding = 4; lastKnownFileType = sourcecode.javascript; path = repair.js; sourceTree = "<group>"; };
>>>>>>> 8c4533a0
		93A13A210F4620A500AF1B0D /* commands.cpp */ = {isa = PBXFileReference; fileEncoding = 4; lastKnownFileType = sourcecode.cpp.cpp; path = commands.cpp; sourceTree = "<group>"; };
		93A13A230F4620A500AF1B0D /* config.cpp */ = {isa = PBXFileReference; fileEncoding = 4; lastKnownFileType = sourcecode.cpp.cpp; path = config.cpp; sourceTree = "<group>"; };
		93A13A240F4620A500AF1B0D /* config.h */ = {isa = PBXFileReference; fileEncoding = 4; lastKnownFileType = sourcecode.c.h; path = config.h; sourceTree = "<group>"; };
		93A13A270F4620A500AF1B0D /* request.cpp */ = {isa = PBXFileReference; fileEncoding = 4; lastKnownFileType = sourcecode.cpp.cpp; path = request.cpp; sourceTree = "<group>"; };
		93A13A280F4620A500AF1B0D /* request.h */ = {isa = PBXFileReference; fileEncoding = 4; lastKnownFileType = sourcecode.c.h; path = request.h; sourceTree = "<group>"; };
		93A13A2A0F4620A500AF1B0D /* server.cpp */ = {isa = PBXFileReference; fileEncoding = 4; lastKnownFileType = sourcecode.cpp.cpp; path = server.cpp; sourceTree = "<group>"; };
		93A13A2B0F4620A500AF1B0D /* server.h */ = {isa = PBXFileReference; fileEncoding = 4; lastKnownFileType = sourcecode.c.h; path = server.h; sourceTree = "<group>"; };
		93A13A2D0F4620A500AF1B0D /* shard.cpp */ = {isa = PBXFileReference; fileEncoding = 4; lastKnownFileType = sourcecode.cpp.cpp; path = shard.cpp; sourceTree = "<group>"; };
		93A13A2E0F4620A500AF1B0D /* shard.h */ = {isa = PBXFileReference; fileEncoding = 4; lastKnownFileType = sourcecode.c.h; path = shard.h; sourceTree = "<group>"; };
		93A13A300F4620A500AF1B0D /* strategy_single.cpp */ = {isa = PBXFileReference; fileEncoding = 4; lastKnownFileType = sourcecode.cpp.cpp; path = strategy_single.cpp; sourceTree = "<group>"; };
		93A13A330F4620E500AF1B0D /* dump.cpp */ = {isa = PBXFileReference; fileEncoding = 4; lastKnownFileType = sourcecode.cpp.cpp; path = dump.cpp; sourceTree = "<group>"; };
		93A13A350F4620E500AF1B0D /* export.cpp */ = {isa = PBXFileReference; fileEncoding = 4; lastKnownFileType = sourcecode.cpp.cpp; path = export.cpp; sourceTree = "<group>"; };
		93A13A370F4620E500AF1B0D /* files.cpp */ = {isa = PBXFileReference; fileEncoding = 4; lastKnownFileType = sourcecode.cpp.cpp; path = files.cpp; sourceTree = "<group>"; };
		93A13A3B0F4620E500AF1B0D /* restore.cpp */ = {isa = PBXFileReference; fileEncoding = 4; lastKnownFileType = sourcecode.cpp.cpp; path = restore.cpp; sourceTree = "<group>"; };
		93A13A3D0F4620E500AF1B0D /* sniffer.cpp */ = {isa = PBXFileReference; fileEncoding = 4; lastKnownFileType = sourcecode.cpp.cpp; path = sniffer.cpp; sourceTree = "<group>"; };
		93A13A3F0F4620E500AF1B0D /* Tool.cpp */ = {isa = PBXFileReference; fileEncoding = 4; lastKnownFileType = sourcecode.cpp.cpp; path = Tool.cpp; sourceTree = "<group>"; };
		93A13A400F4620E500AF1B0D /* Tool.h */ = {isa = PBXFileReference; fileEncoding = 4; lastKnownFileType = sourcecode.c.h; path = Tool.h; sourceTree = "<group>"; };
		93A479F30FAF2A5000E760DD /* engine.cpp */ = {isa = PBXFileReference; fileEncoding = 4; lastKnownFileType = sourcecode.cpp.cpp; path = engine.cpp; sourceTree = "<group>"; };
		93A479F40FAF2A5000E760DD /* engine.h */ = {isa = PBXFileReference; fileEncoding = 4; lastKnownFileType = sourcecode.c.h; path = engine.h; sourceTree = "<group>"; };
		93A479F60FAF2A5000E760DD /* engine_java.cpp */ = {isa = PBXFileReference; fileEncoding = 4; lastKnownFileType = sourcecode.cpp.cpp; path = engine_java.cpp; sourceTree = "<group>"; };
		93A479F70FAF2A5000E760DD /* engine_java.h */ = {isa = PBXFileReference; fileEncoding = 4; lastKnownFileType = sourcecode.c.h; path = engine_java.h; sourceTree = "<group>"; };
		93A479F90FAF2A5000E760DD /* engine_none.cpp */ = {isa = PBXFileReference; fileEncoding = 4; lastKnownFileType = sourcecode.cpp.cpp; path = engine_none.cpp; sourceTree = "<group>"; };
		93A479FA0FAF2A5000E760DD /* engine_spidermonkey.cpp */ = {isa = PBXFileReference; fileEncoding = 4; lastKnownFileType = sourcecode.cpp.cpp; path = engine_spidermonkey.cpp; sourceTree = "<group>"; };
		93A47AA50FAF416F00E760DD /* engine_v8.cpp */ = {isa = PBXFileReference; fileEncoding = 4; lastKnownFileType = sourcecode.cpp.cpp; path = engine_v8.cpp; sourceTree = "<group>"; };
		93A47AA60FAF41B200E760DD /* engine_v8.h */ = {isa = PBXFileReference; fileEncoding = 4; lastKnownFileType = sourcecode.c.h; path = engine_v8.h; sourceTree = "<group>"; };
		93A6E10C0F24CF9800DA4EBF /* lasterror.h */ = {isa = PBXFileReference; fileEncoding = 4; lastKnownFileType = sourcecode.c.h; path = lasterror.h; sourceTree = "<group>"; };
		93A6E10D0F24CFB100DA4EBF /* flushtest.cpp */ = {isa = PBXFileReference; fileEncoding = 4; lastKnownFileType = sourcecode.cpp.cpp; path = flushtest.cpp; sourceTree = "<group>"; };
		93A6E10E0F24CFD300DA4EBF /* security.h */ = {isa = PBXFileReference; fileEncoding = 4; lastKnownFileType = sourcecode.c.h; path = security.h; sourceTree = "<group>"; };
		93A6E10F0F24CFEA00DA4EBF /* security_commands.cpp */ = {isa = PBXFileReference; fileEncoding = 4; lastKnownFileType = sourcecode.cpp.cpp; path = security_commands.cpp; sourceTree = "<group>"; };
		93A71DB610D06CAD003C9E90 /* mr.js */ = {isa = PBXFileReference; fileEncoding = 4; lastKnownFileType = sourcecode.javascript; path = mr.js; sourceTree = "<group>"; };
		93A8CD170F33B78D00C92B85 /* mmap_mm.cpp */ = {isa = PBXFileReference; fileEncoding = 4; lastKnownFileType = sourcecode.cpp.cpp; name = mmap_mm.cpp; path = util/mmap_mm.cpp; sourceTree = SOURCE_ROOT; };
		93A8CD180F33B7A000C92B85 /* mmap_posix.cpp */ = {isa = PBXFileReference; fileEncoding = 4; lastKnownFileType = sourcecode.cpp.cpp; name = mmap_posix.cpp; path = util/mmap_posix.cpp; sourceTree = SOURCE_ROOT; };
		93A8CD190F33B7AF00C92B85 /* mmap_win.cpp */ = {isa = PBXFileReference; fileEncoding = 4; lastKnownFileType = sourcecode.cpp.cpp; name = mmap_win.cpp; path = util/mmap_win.cpp; sourceTree = SOURCE_ROOT; };
		93AEC57A10E94749005DF720 /* insert.js */ = {isa = PBXFileReference; fileEncoding = 4; lastKnownFileType = sourcecode.javascript; path = insert.js; sourceTree = "<group>"; };
		93AF75500F216D0300994C66 /* jsontests.cpp */ = {isa = PBXFileReference; fileEncoding = 4; lastKnownFileType = sourcecode.cpp.cpp; path = jsontests.cpp; sourceTree = "<group>"; };
		93B4A81A0F1C01B4000C862C /* security.cpp */ = {isa = PBXFileReference; fileEncoding = 4; lastKnownFileType = sourcecode.cpp.cpp; path = security.cpp; sourceTree = "<group>"; };
		93B4A81B0F1C01D8000C862C /* lasterror.cpp */ = {isa = PBXFileReference; fileEncoding = 4; lastKnownFileType = sourcecode.cpp.cpp; path = lasterror.cpp; sourceTree = "<group>"; };
		93B4A8290F1C024C000C862C /* cursor.cpp */ = {isa = PBXFileReference; fileEncoding = 4; lastKnownFileType = sourcecode.cpp.cpp; path = cursor.cpp; sourceTree = "<group>"; };
		93B4A82A0F1C0256000C862C /* pdfiletests.cpp */ = {isa = PBXFileReference; fileEncoding = 4; lastKnownFileType = sourcecode.cpp.cpp; path = pdfiletests.cpp; sourceTree = "<group>"; };
		93B9F5A7112B12440066ECD2 /* slavefromsnapshot.js */ = {isa = PBXFileReference; fileEncoding = 4; lastKnownFileType = sourcecode.javascript; path = slavefromsnapshot.js; sourceTree = "<group>"; };
		93B9F671112B3AD40066ECD2 /* copyauth.js */ = {isa = PBXFileReference; fileEncoding = 4; lastKnownFileType = sourcecode.javascript; name = copyauth.js; path = auth/copyauth.js; sourceTree = "<group>"; };
		93B9F76A112B6C020066ECD2 /* snapshot1.js */ = {isa = PBXFileReference; fileEncoding = 4; lastKnownFileType = sourcecode.javascript; path = snapshot1.js; sourceTree = "<group>"; };
		93B9F76B112B6C1D0066ECD2 /* snapshot2.js */ = {isa = PBXFileReference; fileEncoding = 4; lastKnownFileType = sourcecode.javascript; path = snapshot2.js; sourceTree = "<group>"; };
		93B9F7E6112B98710066ECD2 /* snapshot3.js */ = {isa = PBXFileReference; fileEncoding = 4; lastKnownFileType = sourcecode.javascript; path = snapshot3.js; sourceTree = "<group>"; };
		93B9F91A112C7F200066ECD2 /* set4.js */ = {isa = PBXFileReference; fileEncoding = 4; lastKnownFileType = sourcecode.javascript; path = set4.js; sourceTree = "<group>"; };
		93B9F91B112C7F200066ECD2 /* set5.js */ = {isa = PBXFileReference; fileEncoding = 4; lastKnownFileType = sourcecode.javascript; path = set5.js; sourceTree = "<group>"; };
		93B9F91C112C7F200066ECD2 /* set6.js */ = {isa = PBXFileReference; fileEncoding = 4; lastKnownFileType = sourcecode.javascript; path = set6.js; sourceTree = "<group>"; };
		93B9FA36112CAC3C0066ECD2 /* shellkillop.js */ = {isa = PBXFileReference; fileEncoding = 4; lastKnownFileType = sourcecode.javascript; path = shellkillop.js; sourceTree = "<group>"; };
		93BC2AE10FB87662006BC285 /* cursortests.cpp */ = {isa = PBXFileReference; fileEncoding = 4; lastKnownFileType = sourcecode.cpp.cpp; path = cursortests.cpp; sourceTree = "<group>"; };
		93BC2AE20FB87662006BC285 /* jstests.cpp */ = {isa = PBXFileReference; fileEncoding = 4; lastKnownFileType = sourcecode.cpp.cpp; path = jstests.cpp; sourceTree = "<group>"; };
		93BCE15610F25DFE00FA139B /* arrayfind1.js */ = {isa = PBXFileReference; fileEncoding = 4; lastKnownFileType = sourcecode.javascript; path = arrayfind1.js; sourceTree = "<group>"; };
		93BCE15710F25DFE00FA139B /* dbadmin.js */ = {isa = PBXFileReference; fileEncoding = 4; lastKnownFileType = sourcecode.javascript; path = dbadmin.js; sourceTree = "<group>"; };
		93BCE15810F25DFE00FA139B /* error4.js */ = {isa = PBXFileReference; fileEncoding = 4; lastKnownFileType = sourcecode.javascript; path = error4.js; sourceTree = "<group>"; };
		93BCE15910F25DFE00FA139B /* find_and_modify.js */ = {isa = PBXFileReference; fileEncoding = 4; lastKnownFileType = sourcecode.javascript; path = find_and_modify.js; sourceTree = "<group>"; };
		93BCE15A10F25DFE00FA139B /* fsync.js */ = {isa = PBXFileReference; fileEncoding = 4; lastKnownFileType = sourcecode.javascript; path = fsync.js; sourceTree = "<group>"; };
		93BCE15B10F25DFE00FA139B /* regex5.js */ = {isa = PBXFileReference; fileEncoding = 4; lastKnownFileType = sourcecode.javascript; path = regex5.js; sourceTree = "<group>"; };
		93BCE15C10F25DFE00FA139B /* rename3.js */ = {isa = PBXFileReference; fileEncoding = 4; lastKnownFileType = sourcecode.javascript; path = rename3.js; sourceTree = "<group>"; };
		93BCE16010F2642900FA139B /* database.cpp */ = {isa = PBXFileReference; fileEncoding = 4; lastKnownFileType = sourcecode.cpp.cpp; name = database.cpp; path = db/database.cpp; sourceTree = "<group>"; };
		93BCE16110F2642900FA139B /* dbcommands_admin.cpp */ = {isa = PBXFileReference; fileEncoding = 4; lastKnownFileType = sourcecode.cpp.cpp; name = dbcommands_admin.cpp; path = db/dbcommands_admin.cpp; sourceTree = "<group>"; };
		93BCE1D310F26CDA00FA139B /* fsync2.js */ = {isa = PBXFileReference; fileEncoding = 4; lastKnownFileType = sourcecode.javascript; path = fsync2.js; sourceTree = "<group>"; };
		93BCE35F10F2BD8300FA139B /* clienttests.cpp */ = {isa = PBXFileReference; fileEncoding = 4; lastKnownFileType = sourcecode.cpp.cpp; path = clienttests.cpp; sourceTree = "<group>"; };
		93BCE36010F2BD8300FA139B /* framework.cpp */ = {isa = PBXFileReference; fileEncoding = 4; lastKnownFileType = sourcecode.cpp.cpp; path = framework.cpp; sourceTree = "<group>"; };
		93BCE36110F2BD8300FA139B /* framework.h */ = {isa = PBXFileReference; fileEncoding = 4; lastKnownFileType = sourcecode.c.h; path = framework.h; sourceTree = "<group>"; };
		93BCE36210F2BD8300FA139B /* threadedtests.cpp */ = {isa = PBXFileReference; fileEncoding = 4; lastKnownFileType = sourcecode.cpp.cpp; path = threadedtests.cpp; sourceTree = "<group>"; };
		93BCE36310F2BD8300FA139B /* updatetests.cpp */ = {isa = PBXFileReference; fileEncoding = 4; lastKnownFileType = sourcecode.cpp.cpp; path = updatetests.cpp; sourceTree = "<group>"; };
		93BCE41810F3AF1B00FA139B /* capped2.js */ = {isa = PBXFileReference; fileEncoding = 4; lastKnownFileType = sourcecode.javascript; path = capped2.js; sourceTree = "<group>"; };
		93BCE4B510F3C8DB00FA139B /* allops.js */ = {isa = PBXFileReference; fileEncoding = 4; lastKnownFileType = sourcecode.javascript; path = allops.js; sourceTree = "<group>"; };
		93BCE5A510F3F8E900FA139B /* manyclients.js */ = {isa = PBXFileReference; fileEncoding = 4; lastKnownFileType = sourcecode.javascript; path = manyclients.js; sourceTree = "<group>"; };
		93BCE5A610F3FB5200FA139B /* basicPlus.js */ = {isa = PBXFileReference; fileEncoding = 4; lastKnownFileType = sourcecode.javascript; path = basicPlus.js; sourceTree = "<group>"; };
		93BDCE401157E7280097FE87 /* repl10.js */ = {isa = PBXFileReference; fileEncoding = 4; lastKnownFileType = sourcecode.javascript; path = repl10.js; sourceTree = "<group>"; };
		93BDCE411157E7280097FE87 /* repl11.js */ = {isa = PBXFileReference; fileEncoding = 4; lastKnownFileType = sourcecode.javascript; path = repl11.js; sourceTree = "<group>"; };
		93BDCE92115817210097FE87 /* pair7.js */ = {isa = PBXFileReference; fileEncoding = 4; lastKnownFileType = sourcecode.javascript; path = pair7.js; sourceTree = "<group>"; };
		93BDCEB9115830CB0097FE87 /* repl.js */ = {isa = PBXFileReference; fileEncoding = 4; lastKnownFileType = sourcecode.javascript; path = repl.js; sourceTree = "<group>"; };
		93BFA0E311330A8C0045D084 /* not2.js */ = {isa = PBXFileReference; fileEncoding = 4; lastKnownFileType = sourcecode.javascript; path = not2.js; sourceTree = "<group>"; };
		93C38E940FA66622007D6E4A /* basictests.cpp */ = {isa = PBXFileReference; fileEncoding = 4; lastKnownFileType = sourcecode.cpp.cpp; path = basictests.cpp; sourceTree = "<group>"; };
		93C8E6FE11457D9000F28017 /* master1.js */ = {isa = PBXFileReference; fileEncoding = 4; lastKnownFileType = sourcecode.javascript; path = master1.js; sourceTree = "<group>"; };
		93C8E81C1145BCCA00F28017 /* regex7.js */ = {isa = PBXFileReference; fileEncoding = 4; lastKnownFileType = sourcecode.javascript; path = regex7.js; sourceTree = "<group>"; };
		93C8E9DF1146D39700F28017 /* arrayfind2.js */ = {isa = PBXFileReference; fileEncoding = 4; lastKnownFileType = sourcecode.javascript; path = arrayfind2.js; sourceTree = "<group>"; };
		93C8EB4D114721D000F28017 /* copydb2.js */ = {isa = PBXFileReference; fileEncoding = 4; lastKnownFileType = sourcecode.javascript; path = copydb2.js; sourceTree = "<group>"; };
		93C8ECE61147820C00F28017 /* counters.cpp */ = {isa = PBXFileReference; fileEncoding = 4; lastKnownFileType = sourcecode.cpp.cpp; path = counters.cpp; sourceTree = "<group>"; };
		93C8ECE71147820C00F28017 /* counters.h */ = {isa = PBXFileReference; fileEncoding = 4; lastKnownFileType = sourcecode.c.h; path = counters.h; sourceTree = "<group>"; };
		93C8ECE91147820C00F28017 /* snapshots.cpp */ = {isa = PBXFileReference; fileEncoding = 4; lastKnownFileType = sourcecode.cpp.cpp; path = snapshots.cpp; sourceTree = "<group>"; };
		93C8ECEA1147820C00F28017 /* snapshots.h */ = {isa = PBXFileReference; fileEncoding = 4; lastKnownFileType = sourcecode.c.h; path = snapshots.h; sourceTree = "<group>"; };
		93C8ECEC1147820C00F28017 /* top.cpp */ = {isa = PBXFileReference; fileEncoding = 4; lastKnownFileType = sourcecode.cpp.cpp; path = top.cpp; sourceTree = "<group>"; };
		93C8ECED1147820C00F28017 /* top.h */ = {isa = PBXFileReference; fileEncoding = 4; lastKnownFileType = sourcecode.c.h; path = top.h; sourceTree = "<group>"; };
		93C8ED001147824B00F28017 /* thread_pool.cpp */ = {isa = PBXFileReference; fileEncoding = 4; lastKnownFileType = sourcecode.cpp.cpp; path = thread_pool.cpp; sourceTree = "<group>"; };
		93C8ED041147828F00F28017 /* index.cpp */ = {isa = PBXFileReference; fileEncoding = 4; lastKnownFileType = sourcecode.cpp.cpp; path = index.cpp; sourceTree = "<group>"; };
		93CC40C2113C407A00734218 /* insert1.js */ = {isa = PBXFileReference; fileEncoding = 4; lastKnownFileType = sourcecode.javascript; path = insert1.js; sourceTree = "<group>"; };
		93CC441A113DE6BA00734218 /* indexg.js */ = {isa = PBXFileReference; fileEncoding = 4; lastKnownFileType = sourcecode.javascript; path = indexg.js; sourceTree = "<group>"; };
		93CC4484113E602400734218 /* in3.js */ = {isa = PBXFileReference; fileEncoding = 4; lastKnownFileType = sourcecode.javascript; path = in3.js; sourceTree = "<group>"; };
		93D0C1520EF1D377005253B7 /* jsobjtests.cpp */ = {isa = PBXFileReference; fileEncoding = 4; lastKnownFileType = sourcecode.cpp.cpp; path = jsobjtests.cpp; sourceTree = "<group>"; };
		93D0C1FB0EF1E267005253B7 /* namespacetests.cpp */ = {isa = PBXFileReference; fileEncoding = 4; lastKnownFileType = sourcecode.cpp.cpp; path = namespacetests.cpp; sourceTree = "<group>"; };
		93D5A8921117A1380052C931 /* regex6.js */ = {isa = PBXFileReference; fileEncoding = 4; lastKnownFileType = sourcecode.javascript; path = regex6.js; sourceTree = "<group>"; };
		93D5AEC5111905B80010C810 /* import.cpp */ = {isa = PBXFileReference; fileEncoding = 4; lastKnownFileType = sourcecode.cpp.cpp; path = import.cpp; sourceTree = "<group>"; };
		93D6BBF70F265E1100FE5722 /* matchertests.cpp */ = {isa = PBXFileReference; fileEncoding = 4; lastKnownFileType = sourcecode.cpp.cpp; path = matchertests.cpp; sourceTree = "<group>"; };
		93D6BC9B0F266FC300FE5722 /* querytests.cpp */ = {isa = PBXFileReference; fileEncoding = 4; lastKnownFileType = sourcecode.cpp.cpp; path = querytests.cpp; sourceTree = "<group>"; };
		93DCDBD30F9515AF005349BC /* file_allocator.h */ = {isa = PBXFileReference; fileEncoding = 4; lastKnownFileType = sourcecode.c.h; path = file_allocator.h; sourceTree = "<group>"; };
		93E5B88710D7FF730044F9E4 /* mongo.cpp */ = {isa = PBXFileReference; fileEncoding = 4; lastKnownFileType = sourcecode.cpp.cpp; path = mongo.cpp; sourceTree = "<group>"; };
		93E5B88810D7FF730044F9E4 /* utils.h */ = {isa = PBXFileReference; fileEncoding = 4; lastKnownFileType = sourcecode.c.h; path = utils.h; sourceTree = "<group>"; };
		93E5B88910D7FF890044F9E4 /* engine_spidermonkey.h */ = {isa = PBXFileReference; fileEncoding = 4; lastKnownFileType = sourcecode.c.h; path = engine_spidermonkey.h; sourceTree = "<group>"; };
		93E5B88A10D7FF890044F9E4 /* v8_db.cpp */ = {isa = PBXFileReference; fileEncoding = 4; lastKnownFileType = sourcecode.cpp.cpp; path = v8_db.cpp; sourceTree = "<group>"; };
		93E5B88B10D7FF890044F9E4 /* v8_db.h */ = {isa = PBXFileReference; fileEncoding = 4; lastKnownFileType = sourcecode.c.h; path = v8_db.h; sourceTree = "<group>"; };
		93E5B88C10D7FF890044F9E4 /* v8_utils.cpp */ = {isa = PBXFileReference; fileEncoding = 4; lastKnownFileType = sourcecode.cpp.cpp; path = v8_utils.cpp; sourceTree = "<group>"; };
		93E5B88D10D7FF890044F9E4 /* v8_utils.h */ = {isa = PBXFileReference; fileEncoding = 4; lastKnownFileType = sourcecode.c.h; path = v8_utils.h; sourceTree = "<group>"; };
		93E5B88E10D7FF890044F9E4 /* v8_wrapper.cpp */ = {isa = PBXFileReference; fileEncoding = 4; lastKnownFileType = sourcecode.cpp.cpp; path = v8_wrapper.cpp; sourceTree = "<group>"; };
		93E5B88F10D7FF890044F9E4 /* v8_wrapper.h */ = {isa = PBXFileReference; fileEncoding = 4; lastKnownFileType = sourcecode.c.h; path = v8_wrapper.h; sourceTree = "<group>"; };
		93E727090F4B5B5B004F9B5D /* shardkey.cpp */ = {isa = PBXFileReference; fileEncoding = 4; lastKnownFileType = sourcecode.cpp.cpp; path = shardkey.cpp; sourceTree = "<group>"; };
		93E7270A0F4B5B5B004F9B5D /* shardkey.h */ = {isa = PBXFileReference; fileEncoding = 4; lastKnownFileType = sourcecode.c.h; path = shardkey.h; sourceTree = "<group>"; };
		93E8A4381173E6480025F7F8 /* or1.js */ = {isa = PBXFileReference; fileEncoding = 4; lastKnownFileType = sourcecode.javascript; path = or1.js; sourceTree = "<group>"; };
		93E8A4D01174EEAF0025F7F8 /* or2.js */ = {isa = PBXFileReference; fileEncoding = 4; lastKnownFileType = sourcecode.javascript; path = or2.js; sourceTree = "<group>"; };
		93E8A53411752FCE0025F7F8 /* or3.js */ = {isa = PBXFileReference; fileEncoding = 4; lastKnownFileType = sourcecode.javascript; path = or3.js; sourceTree = "<group>"; };
		93F0957010E165E50053380C /* basic.js */ = {isa = PBXFileReference; fileEncoding = 4; lastKnownFileType = sourcecode.javascript; path = basic.js; sourceTree = "<group>"; };
		93F095CC10E16FF70053380C /* shellfork.js */ = {isa = PBXFileReference; fileEncoding = 4; lastKnownFileType = sourcecode.javascript; path = shellfork.js; sourceTree = "<group>"; };
		C6859E8B029090EE04C91782 /* mongo.1 */ = {isa = PBXFileReference; lastKnownFileType = text.man; path = mongo.1; sourceTree = "<group>"; };
/* End PBXFileReference section */

/* Begin PBXGroup section */
		08FB7794FE84155DC02AAC07 /* mongo */ = {
			isa = PBXGroup;
			children = (
				08FB7795FE84155DC02AAC07 /* Source */,
				C6859E8C029090F304C91782 /* Documentation */,
				1AB674ADFE9D54B511CA2CBB /* Products */,
			);
			name = mongo;
			sourceTree = "<group>";
		};
		08FB7795FE84155DC02AAC07 /* Source */ = {
			isa = PBXGroup;
			children = (
				9368FCB01186C71E00283DC8 /* bson */,
				93BCE16010F2642900FA139B /* database.cpp */,
				93BCE16110F2642900FA139B /* dbcommands_admin.cpp */,
				934BEB9A10DFFA9600178102 /* jstests */,
				93A479F20FAF2A5000E760DD /* scripting */,
				932AC4310F4A5E9D005BF8B0 /* SConstruct */,
				93A13A320F4620E500AF1B0D /* tools */,
				93A13A200F4620A500AF1B0D /* s */,
				9302D9920F30AB8C00DFA4EF /* shell */,
				9342232A0EF16D4F00608550 /* client */,
				9342238F0EF16DB400608550 /* db */,
				934223850EF16D7000608550 /* dbtests */,
				934DD87B0EFAD23B00459CC1 /* util */,
			);
			name = Source;
			sourceTree = "<group>";
		};
		1AB674ADFE9D54B511CA2CBB /* Products */ = {
			isa = PBXGroup;
			children = (
			);
			name = Products;
			sourceTree = "<group>";
		};
		9302D9920F30AB8C00DFA4EF /* shell */ = {
			isa = PBXGroup;
			children = (
				93E5B88710D7FF730044F9E4 /* mongo.cpp */,
				93E5B88810D7FF730044F9E4 /* utils.h */,
				93A71DB610D06CAD003C9E90 /* mr.js */,
				931979810FBC67FB001FE537 /* utils.cpp */,
				9302D9930F30AB8C00DFA4EF /* collection.js */,
				9302D9940F30AB8C00DFA4EF /* db.js */,
				9302D9950F30AB8C00DFA4EF /* dbshell.cpp */,
				9302D9980F30AB8C00DFA4EF /* mongo.js */,
				9302D9990F30AB8C00DFA4EF /* mongo.jsall */,
				9302D99E0F30AB8C00DFA4EF /* query.js */,
				9302D9A20F30AB8C00DFA4EF /* utils.js */,
			);
			path = shell;
			sourceTree = "<group>";
		};
		9303D1B410E1415C00294FAC /* modules */ = {
			isa = PBXGroup;
			children = (
				9303D1B510E1415C00294FAC /* mms.cpp */,
				9303D1B610E1415C00294FAC /* mms.o */,
			);
			path = modules;
			sourceTree = "<group>";
		};
		9307500B114EA14700272A70 /* slow */ = {
			isa = PBXGroup;
			children = (
				9307500C114EA14700272A70 /* indexbg1.js */,
				9307500D114EA14700272A70 /* indexbg2.js */,
				9307500E114EA14700272A70 /* ns1.js */,
			);
			path = slow;
			sourceTree = "<group>";
		};
		933A4D120F55A68600145C4B /* examples */ = {
			isa = PBXGroup;
			children = (
				933A4D130F55A68600145C4B /* authTest.cpp */,
				933A4D150F55A68600145C4B /* clientTest.cpp */,
				933A4D170F55A68600145C4B /* first.cpp */,
				933A4D190F55A68600145C4B /* second.cpp */,
				933A4D1B0F55A68600145C4B /* tail.cpp */,
				933A4D1C0F55A68600145C4B /* tutorial.cpp */,
				933A4D1D0F55A68600145C4B /* whereExample.cpp */,
			);
			path = examples;
			sourceTree = "<group>";
		};
		933E22100F4327B2000209E3 /* perf */ = {
			isa = PBXGroup;
			children = (
				933E22110F4327B2000209E3 /* perftest.cpp */,
				933E22120F4327B2000209E3 /* perftest.o */,
			);
			path = perf;
			sourceTree = "<group>";
		};
		9342232A0EF16D4F00608550 /* client */ = {
			isa = PBXGroup;
			children = (
				93278F570F72D32900844664 /* gridfs.cpp */,
				93278F580F72D32900844664 /* gridfs.h */,
				933A4D120F55A68600145C4B /* examples */,
				9342232B0EF16D4F00608550 /* connpool.cpp */,
				9342232C0EF16D4F00608550 /* connpool.h */,
				9342232D0EF16D4F00608550 /* dbclient.cpp */,
				9342232E0EF16D4F00608550 /* dbclient.h */,
				934223300EF16D4F00608550 /* model.cpp */,
				934223310EF16D4F00608550 /* model.h */,
			);
			path = client;
			sourceTree = "<group>";
		};
		934223850EF16D7000608550 /* dbtests */ = {
			isa = PBXGroup;
			children = (
				93BCE35F10F2BD8300FA139B /* clienttests.cpp */,
				93BCE36010F2BD8300FA139B /* framework.cpp */,
				93BCE36110F2BD8300FA139B /* framework.h */,
				93BCE36210F2BD8300FA139B /* threadedtests.cpp */,
				93BCE36310F2BD8300FA139B /* updatetests.cpp */,
				93BC2AE10FB87662006BC285 /* cursortests.cpp */,
				93BC2AE20FB87662006BC285 /* jstests.cpp */,
				93C38E940FA66622007D6E4A /* basictests.cpp */,
				932AC3EB0F4A5B34005BF8B0 /* queryoptimizertests.cpp */,
				933E22100F4327B2000209E3 /* perf */,
				937D0E340F28CB070071FFA9 /* repltests.cpp */,
				937CACE90F27BF4900C57AA6 /* socktests.cpp */,
				93D6BC9B0F266FC300FE5722 /* querytests.cpp */,
				93D6BBF70F265E1100FE5722 /* matchertests.cpp */,
				93AF75500F216D0300994C66 /* jsontests.cpp */,
				93B4A82A0F1C0256000C862C /* pdfiletests.cpp */,
				93D0C1FB0EF1E267005253B7 /* namespacetests.cpp */,
				93D0C1520EF1D377005253B7 /* jsobjtests.cpp */,
				934223860EF16D7000608550 /* btreetests.cpp */,
				934223880EF16D7000608550 /* dbtests.cpp */,
				934223890EF16D7000608550 /* dbtests.h */,
				9342238C0EF16D7000608550 /* mockdbclient.h */,
				9342238D0EF16D7000608550 /* pairingtests.cpp */,
			);
			path = dbtests;
			sourceTree = "<group>";
		};
		9342238F0EF16DB400608550 /* db */ = {
			isa = PBXGroup;
			children = (
				930750A7114EF4B100272A70 /* background.h */,
				93C8ED041147828F00F28017 /* index.cpp */,
				93C8ECE51147820C00F28017 /* stats */,
				9303D1AB10E1415C00294FAC /* client.cpp */,
				9303D1AC10E1415C00294FAC /* client.h */,
				9303D1AD10E1415C00294FAC /* cmdline.h */,
				9303D1AE10E1415C00294FAC /* curop.h */,
				9303D1AF10E1415C00294FAC /* extsort.cpp */,
				9303D1B010E1415C00294FAC /* extsort.h */,
				9303D1B110E1415C00294FAC /* filever.h */,
				9303D1B210E1415C00294FAC /* module.cpp */,
				9303D1B310E1415C00294FAC /* module.h */,
				9303D1B410E1415C00294FAC /* modules */,
				9303D1B710E1415C00294FAC /* mr.cpp */,
				9303D1B810E1415C00294FAC /* update.cpp */,
				9303D1B910E1415C00294FAC /* update.h */,
				931A027A0F58AA4400147C0E /* jsobjmanipulator.h */,
				938A7A430F54873600FB7A07 /* concurrency.h */,
				938A7A440F54873600FB7A07 /* queryutil.cpp */,
				938A7A450F54873600FB7A07 /* queryutil.h */,
				938A7A460F54873600FB7A07 /* rec.h */,
				938A7A470F54873600FB7A07 /* reccache.cpp */,
				938A7A480F54873600FB7A07 /* reccache.h */,
				938A7A490F54873600FB7A07 /* reci.h */,
				938A7A4A0F54873600FB7A07 /* recstore.h */,
				938A7A420F54871000FB7A07 /* storage.cpp */,
				93A8CD190F33B7AF00C92B85 /* mmap_win.cpp */,
				93A8CD180F33B7A000C92B85 /* mmap_posix.cpp */,
				93A8CD170F33B78D00C92B85 /* mmap_mm.cpp */,
				937D14AC0F2A226E0071FFA9 /* nonce.cpp */,
				937D14AB0F2A225F0071FFA9 /* nonce.h */,
				93A6E10F0F24CFEA00DA4EBF /* security_commands.cpp */,
				93A6E10E0F24CFD300DA4EBF /* security.h */,
				93A6E10D0F24CFB100DA4EBF /* flushtest.cpp */,
				93A6E10C0F24CF9800DA4EBF /* lasterror.h */,
				93B4A8290F1C024C000C862C /* cursor.cpp */,
				93B4A81B0F1C01D8000C862C /* lasterror.cpp */,
				93B4A81A0F1C01B4000C862C /* security.cpp */,
				934223900EF16DB400608550 /* btree.cpp */,
				934223910EF16DB400608550 /* btree.h */,
				934223920EF16DB400608550 /* btreecursor.cpp */,
				934223930EF16DB400608550 /* clientcursor.cpp */,
				934223940EF16DB400608550 /* clientcursor.h */,
				934223950EF16DB400608550 /* cloner.cpp */,
				934223960EF16DB400608550 /* commands.cpp */,
				934223970EF16DB400608550 /* commands.h */,
				934223980EF16DB400608550 /* cursor.h */,
				934223990EF16DB400608550 /* database.h */,
				9342239A0EF16DB400608550 /* db.cpp */,
				9342239B0EF16DB400608550 /* db.h */,
				9342239F0EF16DB400608550 /* dbcommands.cpp */,
				934223A00EF16DB400608550 /* dbeval.cpp */,
				934223A10EF16DB400608550 /* dbhelpers.cpp */,
				934223A20EF16DB400608550 /* dbhelpers.h */,
				934223A50EF16DB400608550 /* dbmessage.h */,
				934223A60EF16DB400608550 /* dbwebserver.cpp */,
				934223A70EF16DB400608550 /* instance.cpp */,
				934223A80EF16DB400608550 /* instance.h */,
				934223A90EF16DB400608550 /* introspect.cpp */,
				934223AA0EF16DB400608550 /* introspect.h */,
				934223AD0EF16DB400608550 /* javatest.cpp */,
				934223AE0EF16DB400608550 /* jsobj.cpp */,
				934223AF0EF16DB400608550 /* jsobj.h */,
				934223B00EF16DB400608550 /* json.cpp */,
				934223B10EF16DB400608550 /* json.h */,
				934223B70EF16DB400608550 /* matcher.cpp */,
				934223B80EF16DB400608550 /* matcher.h */,
				934223B90EF16DB400608550 /* minilex.h */,
				934223BA0EF16DB400608550 /* namespace.cpp */,
				934223BB0EF16DB400608550 /* namespace.h */,
				934223BD0EF16DB400608550 /* pdfile.cpp */,
				934223BE0EF16DB400608550 /* pdfile.h */,
				934223BF0EF16DB400608550 /* query.cpp */,
				934223C00EF16DB400608550 /* query.h */,
				934223C10EF16DB400608550 /* queryoptimizer.cpp */,
				934223C20EF16DB400608550 /* queryoptimizer.h */,
				934223C30EF16DB400608550 /* repl.cpp */,
				934223C40EF16DB400608550 /* repl.h */,
				934223C50EF16DB400608550 /* replset.h */,
				934223C60EF16DB400608550 /* resource.h */,
				934223C70EF16DB400608550 /* scanandorder.h */,
				934223C80EF16DB400608550 /* storage.h */,
				934223C90EF16DB400608550 /* tests.cpp */,
			);
			path = db;
			sourceTree = "<group>";
		};
		934BEB9A10DFFA9600178102 /* jstests */ = {
			isa = PBXGroup;
			children = (
				9396935D11BE162A0069E3E5 /* or6.js */,
				939691B411BD61450069E3E5 /* or5.js */,
				932D854611AB912B002749FB /* array_match1.js */,
				932D854711AB912B002749FB /* capped5.js */,
				932D854811AB912B002749FB /* datasize2.js */,
				932D854911AB912B002749FB /* distinct_array1.js */,
				932D854A11AB912B002749FB /* distinct_speed1.js */,
				932D854B11AB912B002749FB /* dropIndex.js */,
				932D854C11AB912B002749FB /* error5.js */,
				932D854D11AB912B002749FB /* exists2.js */,
				932D854E11AB912B002749FB /* explain2.js */,
				932D854F11AB912B002749FB /* extent.js */,
				932D855011AB912B002749FB /* find_and_modify2.js */,
				932D855111AB912B002749FB /* find_and_modify3.js */,
				932D855211AB912B002749FB /* find7.js */,
				932D855311AB912B002749FB /* fm4.js */,
				932D855411AB912B002749FB /* geo_box1.js */,
				93E8A53411752FCE0025F7F8 /* or3.js */,
				93E8A4D01174EEAF0025F7F8 /* or2.js */,
				93E8A4381173E6480025F7F8 /* or1.js */,
				930750A8114EFB9900272A70 /* update_addToSet.js */,
				930750A9114EFB9900272A70 /* update_arraymatch1.js */,
				930750AA114EFB9900272A70 /* update_arraymatch2.js */,
				930750AB114EFB9900272A70 /* updateb.js */,
				930750AC114EFB9900272A70 /* updatec.js */,
				93075092114EE1BA00272A70 /* dbhash.js */,
				9307500B114EA14700272A70 /* slow */,
				93C8EB4D114721D000F28017 /* copydb2.js */,
				93C8E9DF1146D39700F28017 /* arrayfind2.js */,
				93C8E81C1145BCCA00F28017 /* regex7.js */,
				93CC4484113E602400734218 /* in3.js */,
				93CC441A113DE6BA00734218 /* indexg.js */,
				93CC40C2113C407A00734218 /* insert1.js */,
				93BFA0E311330A8C0045D084 /* not2.js */,
				93B9FA36112CAC3C0066ECD2 /* shellkillop.js */,
				93B9F91A112C7F200066ECD2 /* set4.js */,
				93B9F91B112C7F200066ECD2 /* set5.js */,
				93B9F91C112C7F200066ECD2 /* set6.js */,
				93B9F671112B3AD40066ECD2 /* copyauth.js */,
				93D5A8921117A1380052C931 /* regex6.js */,
				938E639A110FC66900A8760A /* auth */,
				93BCE41810F3AF1B00FA139B /* capped2.js */,
				93BCE1D310F26CDA00FA139B /* fsync2.js */,
				93BCE15610F25DFE00FA139B /* arrayfind1.js */,
				93BCE15710F25DFE00FA139B /* dbadmin.js */,
				93BCE15810F25DFE00FA139B /* error4.js */,
				93BCE15910F25DFE00FA139B /* find_and_modify.js */,
				93BCE15A10F25DFE00FA139B /* fsync.js */,
				93BCE15B10F25DFE00FA139B /* regex5.js */,
				93BCE15C10F25DFE00FA139B /* rename3.js */,
				93F0956F10E165E50053380C /* parallel */,
				934BEB9B10DFFA9600178102 /* _lodeRunner.js */,
				934BEB9C10DFFA9600178102 /* _runner.js */,
				934BEB9D10DFFA9600178102 /* _runner_leak.js */,
				934BEB9E10DFFA9600178102 /* _runner_leak_nojni.js */,
				934BEB9F10DFFA9600178102 /* _runner_sharding.js */,
				934BEBA010DFFA9600178102 /* all.js */,
				934BEBA110DFFA9600178102 /* all2.js */,
				934BEBA210DFFA9600178102 /* apitest_db.js */,
				934BEBA310DFFA9600178102 /* apitest_dbcollection.js */,
				934BEBA410DFFA9600178102 /* array1.js */,
				934BEBA510DFFA9600178102 /* array3.js */,
				934BEBA610DFFA9600178102 /* auth1.js */,
				934BEBA810DFFA9600178102 /* autoid.js */,
				934BEBA910DFFA9600178102 /* basic1.js */,
				934BEBAA10DFFA9600178102 /* basic2.js */,
				934BEBAB10DFFA9600178102 /* basic3.js */,
				934BEBAC10DFFA9600178102 /* basic4.js */,
				934BEBAD10DFFA9600178102 /* basic5.js */,
				934BEBAE10DFFA9600178102 /* basic6.js */,
				934BEBAF10DFFA9600178102 /* basic7.js */,
				934BEBB010DFFA9600178102 /* basic8.js */,
				934BEBB110DFFA9600178102 /* basic9.js */,
				934BEBB210DFFA9600178102 /* basica.js */,
				934BEBB310DFFA9600178102 /* basicb.js */,
				934BEBB410DFFA9600178102 /* capped.js */,
				934BEBB510DFFA9600178102 /* capped1.js */,
				934BEBB710DFFA9600178102 /* capped3.js */,
				934BEBB810DFFA9600178102 /* capped4.js */,
				934BEBB910DFFA9600178102 /* clone */,
				934BEBBB10DFFA9600178102 /* copydb.js */,
				934BEBBC10DFFA9600178102 /* count.js */,
				934BEBBD10DFFA9600178102 /* count2.js */,
				934BEBBE10DFFA9600178102 /* count3.js */,
				934BEBBF10DFFA9600178102 /* count4.js */,
				934BEBC010DFFA9600178102 /* count5.js */,
				934BEBC110DFFA9600178102 /* cursor1.js */,
				934BEBC210DFFA9600178102 /* cursor2.js */,
				934BEBC310DFFA9600178102 /* cursor3.js */,
				934BEBC410DFFA9600178102 /* cursor4.js */,
				934BEBC510DFFA9600178102 /* cursor5.js */,
				934BEBC610DFFA9600178102 /* cursor6.js */,
				934BEBC710DFFA9600178102 /* cursor7.js */,
				934BEBC810DFFA9600178102 /* cursor8.js */,
				934BEBC910DFFA9600178102 /* datasize.js */,
				934BEBCA10DFFA9600178102 /* date1.js */,
				934BEBCB10DFFA9600178102 /* dbref1.js */,
				934BEBCC10DFFA9600178102 /* dbref2.js */,
				934BEBCD10DFFA9600178102 /* disk */,
				934BEBD110DFFA9600178102 /* distinct1.js */,
				934BEBD210DFFA9600178102 /* distinct2.js */,
				934BEBD310DFFA9600178102 /* drop.js */,
				934BEBD410DFFA9600178102 /* error1.js */,
				934BEBD510DFFA9600178102 /* error2.js */,
				934BEBD610DFFA9600178102 /* error3.js */,
				934BEBD710DFFA9600178102 /* eval0.js */,
				934BEBD810DFFA9600178102 /* eval1.js */,
				934BEBD910DFFA9600178102 /* eval2.js */,
				934BEBDA10DFFA9600178102 /* eval3.js */,
				934BEBDB10DFFA9600178102 /* eval4.js */,
				934BEBDC10DFFA9600178102 /* eval5.js */,
				934BEBDD10DFFA9600178102 /* eval6.js */,
				934BEBDE10DFFA9600178102 /* eval7.js */,
				934BEBDF10DFFA9600178102 /* eval8.js */,
				934BEBE010DFFA9600178102 /* eval9.js */,
				934BEBE110DFFA9600178102 /* evala.js */,
				934BEBE210DFFA9600178102 /* evalb.js */,
				934BEBE310DFFA9600178102 /* exists.js */,
				934BEBE410DFFA9600178102 /* explain1.js */,
				934BEBE510DFFA9600178102 /* find1.js */,
				934BEBE610DFFA9600178102 /* find2.js */,
				934BEBE710DFFA9600178102 /* find3.js */,
				934BEBE810DFFA9600178102 /* find4.js */,
				934BEBE910DFFA9600178102 /* find5.js */,
				934BEBEA10DFFA9600178102 /* find6.js */,
				934BEBEB10DFFA9600178102 /* fm1.js */,
				934BEBEC10DFFA9600178102 /* fm2.js */,
				934BEBED10DFFA9600178102 /* fm3.js */,
				934BEBEE10DFFA9600178102 /* group1.js */,
				934BEBEF10DFFA9600178102 /* group2.js */,
				934BEBF010DFFA9600178102 /* group3.js */,
				934BEBF110DFFA9600178102 /* group4.js */,
				934BEBF210DFFA9600178102 /* group5.js */,
				934BEBF310DFFA9600178102 /* hint1.js */,
				934BEBF410DFFA9600178102 /* id1.js */,
				934BEBF510DFFA9600178102 /* in.js */,
				934BEBF610DFFA9600178102 /* in2.js */,
				934BEBF710DFFA9600178102 /* inc1.js */,
				934BEBF810DFFA9600178102 /* inc2.js */,
				934BEBF910DFFA9600178102 /* inc3.js */,
				934BEBFA10DFFA9600178102 /* index1.js */,
				934BEBFB10DFFA9600178102 /* index10.js */,
				934BEBFC10DFFA9600178102 /* index2.js */,
				934BEBFD10DFFA9600178102 /* index3.js */,
				934BEBFE10DFFA9600178102 /* index4.js */,
				934BEBFF10DFFA9600178102 /* index5.js */,
				934BEC0010DFFA9600178102 /* index6.js */,
				934BEC0110DFFA9600178102 /* index7.js */,
				934BEC0210DFFA9600178102 /* index8.js */,
				934BEC0310DFFA9600178102 /* index9.js */,
				934BEC0410DFFA9600178102 /* index_check1.js */,
				934BEC0510DFFA9600178102 /* index_check2.js */,
				934BEC0610DFFA9600178102 /* index_check3.js */,
				934BEC0710DFFA9600178102 /* index_check5.js */,
				934BEC0810DFFA9600178102 /* index_check6.js */,
				934BEC0910DFFA9600178102 /* index_check7.js */,
				934BEC0A10DFFA9600178102 /* index_many.js */,
				934BEC0B10DFFA9600178102 /* indexa.js */,
				934BEC0C10DFFA9600178102 /* indexapi.js */,
				934BEC0D10DFFA9600178102 /* indexb.js */,
				934BEC0E10DFFA9600178102 /* indexc.js */,
				934BEC0F10DFFA9600178102 /* indexd.js */,
				934BEC1010DFFA9600178102 /* indexe.js */,
				934BEC1110DFFA9600178102 /* jni1.js */,
				934BEC1210DFFA9600178102 /* jni2.js */,
				934BEC1310DFFA9600178102 /* jni3.js */,
				934BEC1410DFFA9600178102 /* jni4.js */,
				934BEC1510DFFA9600178102 /* jni5.js */,
				934BEC1610DFFA9600178102 /* jni7.js */,
				934BEC1710DFFA9600178102 /* jni8.js */,
				934BEC1810DFFA9600178102 /* jni9.js */,
				934BEC1910DFFA9600178102 /* json1.js */,
				934BEC1A10DFFA9600178102 /* map1.js */,
				934BEC1B10DFFA9600178102 /* median.js */,
				934BEC1C10DFFA9600178102 /* minmax.js */,
				934BEC1D10DFFA9600178102 /* mod1.js */,
				934BEC1E10DFFA9600178102 /* mr1.js */,
				934BEC1F10DFFA9600178102 /* mr2.js */,
				934BEC2010DFFA9600178102 /* mr3.js */,
				934BEC2110DFFA9600178102 /* mr4.js */,
				934BEC2210DFFA9600178102 /* mr5.js */,
				934BEC2310DFFA9600178102 /* multi.js */,
				934BEC2410DFFA9600178102 /* multi2.js */,
				934BEC2510DFFA9600178102 /* ne1.js */,
				934BEC2610DFFA9600178102 /* nin.js */,
				934BEC2710DFFA9600178102 /* not1.js */,
				934BEC2810DFFA9600178102 /* null.js */,
				934BEC2910DFFA9600178102 /* objid1.js */,
				934BEC2A10DFFA9600178102 /* objid2.js */,
				934BEC2B10DFFA9600178102 /* objid3.js */,
				934BEC2C10DFFA9600178102 /* objid4.js */,
				934BEC2D10DFFA9600178102 /* objid5.js */,
				934BEC2E10DFFA9600178102 /* perf */,
				934BEC3210DFFA9600178102 /* profile1.js */,
				934BEC3310DFFA9600178102 /* pull.js */,
				934BEC3410DFFA9600178102 /* pull2.js */,
				934BEC3510DFFA9600178102 /* pullall.js */,
				934BEC3610DFFA9600178102 /* push.js */,
				934BEC3710DFFA9600178102 /* pushall.js */,
				934BEC3810DFFA9600178102 /* query1.js */,
				934BEC3910DFFA9600178102 /* queryoptimizer1.js */,
				934BEC3A10DFFA9600178102 /* quota */,
				934BEC3C10DFFA9600178102 /* recstore.js */,
				934BEC3D10DFFA9600178102 /* ref.js */,
				934BEC3E10DFFA9600178102 /* ref2.js */,
				934BEC3F10DFFA9600178102 /* ref3.js */,
				934BEC4010DFFA9600178102 /* ref4.js */,
				934BEC4110DFFA9600178102 /* regex.js */,
				934BEC4210DFFA9600178102 /* regex2.js */,
				934BEC4310DFFA9600178102 /* regex3.js */,
				934BEC4410DFFA9600178102 /* regex4.js */,
				934BEC4510DFFA9600178102 /* remove.js */,
				934BEC4610DFFA9600178102 /* remove2.js */,
				934BEC4710DFFA9600178102 /* remove3.js */,
				934BEC4810DFFA9600178102 /* remove4.js */,
				934BEC4910DFFA9600178102 /* remove5.js */,
				934BEC4A10DFFA9600178102 /* remove6.js */,
				934BEC4B10DFFA9600178102 /* remove7.js */,
				934BEC4C10DFFA9600178102 /* remove8.js */,
				934BEC4D10DFFA9600178102 /* rename.js */,
				934BEC4E10DFFA9600178102 /* rename2.js */,
				934BEC4F10DFFA9600178102 /* repair.js */,
				934BEC5010DFFA9600178102 /* repl */,
				934BEC6310DFFA9700178102 /* set1.js */,
				934BEC6410DFFA9700178102 /* set2.js */,
				934BEC6510DFFA9700178102 /* set3.js */,
				934BEC6610DFFA9700178102 /* sharding */,
				934BEC7C10DFFA9700178102 /* shellspawn.js */,
				934BEC7D10DFFA9700178102 /* sort1.js */,
				934BEC7E10DFFA9700178102 /* sort2.js */,
				934BEC7F10DFFA9700178102 /* sort3.js */,
				934BEC8010DFFA9700178102 /* sort4.js */,
				934BEC8110DFFA9700178102 /* sort5.js */,
				934BEC8210DFFA9700178102 /* sort_numeric.js */,
				934BEC8310DFFA9700178102 /* stats.js */,
				934BEC8410DFFA9700178102 /* storefunc.js */,
				934BEC8510DFFA9700178102 /* sub1.js */,
				934BEC8610DFFA9700178102 /* tool */,
				934BEC8D10DFFA9700178102 /* type1.js */,
				934BEC8E10DFFA9700178102 /* unique2.js */,
				934BEC8F10DFFA9700178102 /* uniqueness.js */,
				934BEC9010DFFA9700178102 /* unset.js */,
				934BEC9110DFFA9700178102 /* update.js */,
				934BEC9210DFFA9700178102 /* update2.js */,
				934BEC9310DFFA9700178102 /* update3.js */,
				934BEC9410DFFA9700178102 /* update4.js */,
				934BEC9510DFFA9700178102 /* update5.js */,
				934BEC9610DFFA9700178102 /* update6.js */,
				934BEC9710DFFA9700178102 /* update7.js */,
				934BEC9810DFFA9700178102 /* update8.js */,
				934BEC9910DFFA9700178102 /* update9.js */,
				934BEC9A10DFFA9700178102 /* updatea.js */,
				934BEC9B10DFFA9700178102 /* where1.js */,
				934BEC9C10DFFA9700178102 /* where2.js */,
			);
			path = jstests;
			sourceTree = "<group>";
		};
		934BEBB910DFFA9600178102 /* clone */ = {
			isa = PBXGroup;
			children = (
				934BEBBA10DFFA9600178102 /* clonecollection.js */,
			);
			path = clone;
			sourceTree = "<group>";
		};
		934BEBCD10DFFA9600178102 /* disk */ = {
			isa = PBXGroup;
			children = (
				93B9F5A7112B12440066ECD2 /* slavefromsnapshot.js */,
				9391C9DD1120F9D300292B19 /* newcollection.js */,
				938E60AC110F734800A8760A /* directoryperdb.js */,
				938E60AB110F721900A8760A /* perdbpath.js */,
				938E5EB3110E1ED700A8760A /* repair.js */,
				935C941B1106709800439EB1 /* preallocate.js */,
				934BEBCE10DFFA9600178102 /* dbNoCreate.js */,
				934BEBCF10DFFA9600178102 /* diskfull.js */,
				934BEBD010DFFA9600178102 /* norepeat.js */,
			);
			path = disk;
			sourceTree = "<group>";
		};
		934BEC2E10DFFA9600178102 /* perf */ = {
			isa = PBXGroup;
			children = (
				934BEC2F10DFFA9600178102 /* find1.js */,
				934BEC3010DFFA9600178102 /* index1.js */,
				934BEC3110DFFA9600178102 /* remove1.js */,
			);
			path = perf;
			sourceTree = "<group>";
		};
		934BEC3A10DFFA9600178102 /* quota */ = {
			isa = PBXGroup;
			children = (
				934BEC3B10DFFA9600178102 /* quota1.js */,
			);
			path = quota;
			sourceTree = "<group>";
		};
		934BEC5010DFFA9600178102 /* repl */ = {
			isa = PBXGroup;
			children = (
				939693B511BEBAAA0069E3E5 /* repair.js */,
				93BDCE92115817210097FE87 /* pair7.js */,
				93BDCE401157E7280097FE87 /* repl10.js */,
				93BDCE411157E7280097FE87 /* repl11.js */,
				93C8E6FE11457D9000F28017 /* master1.js */,
				93B9F7E6112B98710066ECD2 /* snapshot3.js */,
				93B9F76B112B6C1D0066ECD2 /* snapshot2.js */,
				93B9F76A112B6C020066ECD2 /* snapshot1.js */,
				934BEC5110DFFA9600178102 /* basic1.js */,
				934BEC5210DFFA9600178102 /* pair1.js */,
				934BEC5310DFFA9600178102 /* pair2.js */,
				934BEC5410DFFA9600178102 /* pair3.js */,
				934BEC5510DFFA9600178102 /* pair4.js */,
				934BEC5610DFFA9600178102 /* pair5.js */,
				934BEC5710DFFA9600178102 /* pair6.js */,
				934BEC5810DFFA9600178102 /* repl1.js */,
				934BEC5910DFFA9600178102 /* repl2.js */,
				934BEC5A10DFFA9600178102 /* repl3.js */,
				934BEC5B10DFFA9600178102 /* repl4.js */,
				934BEC5C10DFFA9600178102 /* repl5.js */,
				934BEC5D10DFFA9600178102 /* repl6.js */,
				934BEC5E10DFFA9600178102 /* repl7.js */,
				934BEC5F10DFFA9600178102 /* repl8.js */,
				934BEC6010DFFA9600178102 /* repl9.js */,
				934BEC6110DFFA9600178102 /* replacePeer1.js */,
				934BEC6210DFFA9700178102 /* replacePeer2.js */,
			);
			path = repl;
			sourceTree = "<group>";
		};
		934BEC6610DFFA9700178102 /* sharding */ = {
			isa = PBXGroup;
			children = (
				934BEC6710DFFA9700178102 /* auto1.js */,
				934BEC6810DFFA9700178102 /* auto2.js */,
				934BEC6910DFFA9700178102 /* count1.js */,
				934BEC6A10DFFA9700178102 /* diffservers1.js */,
				934BEC6B10DFFA9700178102 /* error1.js */,
				934BEC6C10DFFA9700178102 /* features1.js */,
				934BEC6D10DFFA9700178102 /* features2.js */,
				934BEC6E10DFFA9700178102 /* key_many.js */,
				934BEC6F10DFFA9700178102 /* key_string.js */,
				934BEC7010DFFA9700178102 /* movePrimary1.js */,
				934BEC7110DFFA9700178102 /* moveshard1.js */,
				934BEC7210DFFA9700178102 /* passthrough1.js */,
				934BEC7310DFFA9700178102 /* shard1.js */,
				934BEC7410DFFA9700178102 /* shard2.js */,
				934BEC7510DFFA9700178102 /* shard3.js */,
				934BEC7610DFFA9700178102 /* shard4.js */,
				934BEC7710DFFA9700178102 /* shard5.js */,
				934BEC7810DFFA9700178102 /* shard6.js */,
				934BEC7910DFFA9700178102 /* splitpick.js */,
				934BEC7A10DFFA9700178102 /* version1.js */,
				934BEC7B10DFFA9700178102 /* version2.js */,
			);
			path = sharding;
			sourceTree = "<group>";
		};
		934BEC8610DFFA9700178102 /* tool */ = {
			isa = PBXGroup;
			children = (
				934BEC8710DFFA9700178102 /* csv1.js */,
				934BEC8810DFFA9700178102 /* dumprestore1.js */,
				934BEC8910DFFA9700178102 /* dumprestore2.js */,
				934BEC8A10DFFA9700178102 /* exportimport1.js */,
				934BEC8B10DFFA9700178102 /* exportimport2.js */,
				934BEC8C10DFFA9700178102 /* tool1.js */,
			);
			path = tool;
			sourceTree = "<group>";
		};
		934DD87B0EFAD23B00459CC1 /* util */ = {
			isa = PBXGroup;
			children = (
				93C8ED001147824B00F28017 /* thread_pool.cpp */,
				934BEE8C10E050A500178102 /* allocator.h */,
				934BEE8D10E050A500178102 /* assert_util.cpp */,
				934BEE8E10E050A500178102 /* assert_util.h */,
				934BEE8F10E050A500178102 /* base64.cpp */,
				934BEE9010E050A500178102 /* base64.h */,
				934BEE9110E050A500178102 /* debug_util.cpp */,
				934BEE9210E050A500178102 /* debug_util.h */,
				934BEE9310E050A500178102 /* embedded_builder.h */,
				934BEE9410E050A500178102 /* httpclient.cpp */,
				934BEE9510E050A500178102 /* httpclient.h */,
				934BEE9610E050A500178102 /* md5main.cpp */,
				934BEE9710E050A500178102 /* message_server.h */,
				934BEE9810E050A500178102 /* message_server_asio.cpp */,
				934BEE9910E050A500178102 /* mvar.h */,
				934BEE9A10E050A500178102 /* ntservice.cpp */,
				934BEE9B10E050A500178102 /* ntservice.h */,
				934BEE9C10E050A500178102 /* processinfo.h */,
				934BEE9D10E050A500178102 /* processinfo_darwin.cpp */,
				934BEE9E10E050A500178102 /* processinfo_linux2.cpp */,
				934BEE9F10E050A500178102 /* processinfo_none.cpp */,
				934BEEA010E050A500178102 /* queue.h */,
				930B844D0FA10D1C00F22B4B /* optime.h */,
				93DCDBD30F9515AF005349BC /* file_allocator.h */,
				931184DC0F83C95800A6DC44 /* message_server_port.cpp */,
				936B89590F4C899400934AF2 /* file.h */,
				936B895A0F4C899400934AF2 /* md5.c */,
				936B895B0F4C899400934AF2 /* md5.h */,
				936B895C0F4C899400934AF2 /* md5.hpp */,
				936B895E0F4C899400934AF2 /* message.cpp */,
				936B895F0F4C899400934AF2 /* message.h */,
				934DD87C0EFAD23B00459CC1 /* background.cpp */,
				934DD87D0EFAD23B00459CC1 /* background.h */,
				934DD87F0EFAD23B00459CC1 /* builder.h */,
				934DD8800EFAD23B00459CC1 /* goodies.h */,
				934DD8810EFAD23B00459CC1 /* hashtab.h */,
				934DD8820EFAD23B00459CC1 /* log.h */,
				934DD8830EFAD23B00459CC1 /* lruishmap.h */,
				934DD8840EFAD23B00459CC1 /* miniwebserver.cpp */,
				934DD8850EFAD23B00459CC1 /* miniwebserver.h */,
				934DD8870EFAD23B00459CC1 /* mmap.cpp */,
				934DD8880EFAD23B00459CC1 /* mmap.h */,
				934DD88A0EFAD23B00459CC1 /* sock.cpp */,
				934DD88B0EFAD23B00459CC1 /* sock.h */,
				934DD88D0EFAD23B00459CC1 /* unittest.h */,
				934DD88E0EFAD23B00459CC1 /* util.cpp */,
			);
			path = util;
			sourceTree = "<group>";
		};
		9368FCB01186C71E00283DC8 /* bson */ = {
			isa = PBXGroup;
			children = (
				9368FCB11186C71E00283DC8 /* bson.h */,
				9368FCB21186C71E00283DC8 /* bson_db.h */,
				9368FCB31186C71E00283DC8 /* bsondemo */,
				9368FCB61186C71E00283DC8 /* bsonelement.h */,
				9368FCB71186C71E00283DC8 /* bsoninlines.h */,
				9368FCB81186C71E00283DC8 /* bsonmisc.h */,
				9368FCB91186C71E00283DC8 /* bsonobj.h */,
				9368FCBA1186C71E00283DC8 /* bsonobjbuilder.h */,
				9368FCBB1186C71E00283DC8 /* bsonobjiterator.h */,
				9368FCBC1186C71E00283DC8 /* bsontypes.h */,
				9368FCBD1186C71E00283DC8 /* oid.h */,
				9368FCBE1186C71E00283DC8 /* ordering.h */,
				9368FCBF1186C71E00283DC8 /* README */,
				9368FCC01186C71E00283DC8 /* util */,
			);
			path = bson;
			sourceTree = "<group>";
		};
		9368FCB31186C71E00283DC8 /* bsondemo */ = {
			isa = PBXGroup;
			children = (
				9368FCB41186C71E00283DC8 /* bsondemo.cpp */,
				9368FCB51186C71E00283DC8 /* bsondemo.vcproj */,
			);
			path = bsondemo;
			sourceTree = "<group>";
		};
		9368FCC01186C71E00283DC8 /* util */ = {
			isa = PBXGroup;
			children = (
				9368FCC11186C71E00283DC8 /* atomic_int.h */,
				9368FCC21186C71E00283DC8 /* builder.h */,
				9368FCC31186C71E00283DC8 /* misc.h */,
			);
			path = util;
			sourceTree = "<group>";
		};
		938E639A110FC66900A8760A /* auth */ = {
			isa = PBXGroup;
			children = (
				938E63D0110FC96B00A8760A /* auth2.js */,
				938E639B110FC66900A8760A /* auth1.js */,
			);
			path = auth;
			sourceTree = "<group>";
		};
		93A13A200F4620A500AF1B0D /* s */ = {
			isa = PBXGroup;
			children = (
				93278F610F72D39400844664 /* cursors.cpp */,
				93278F620F72D39400844664 /* cursors.h */,
				93278F630F72D39400844664 /* d_logic.cpp */,
				93278F640F72D39400844664 /* d_logic.h */,
				93278F650F72D39400844664 /* strategy.cpp */,
				93278F660F72D39400844664 /* strategy.h */,
				93278F670F72D39400844664 /* strategy_shard.cpp */,
				93E727090F4B5B5B004F9B5D /* shardkey.cpp */,
				93E7270A0F4B5B5B004F9B5D /* shardkey.h */,
				93A13A210F4620A500AF1B0D /* commands.cpp */,
				93A13A230F4620A500AF1B0D /* config.cpp */,
				93A13A240F4620A500AF1B0D /* config.h */,
				93A13A270F4620A500AF1B0D /* request.cpp */,
				93A13A280F4620A500AF1B0D /* request.h */,
				93A13A2A0F4620A500AF1B0D /* server.cpp */,
				93A13A2B0F4620A500AF1B0D /* server.h */,
				93A13A2D0F4620A500AF1B0D /* shard.cpp */,
				93A13A2E0F4620A500AF1B0D /* shard.h */,
				93A13A300F4620A500AF1B0D /* strategy_single.cpp */,
			);
			path = s;
			sourceTree = "<group>";
		};
		93A13A320F4620E500AF1B0D /* tools */ = {
			isa = PBXGroup;
			children = (
				93D5AEC5111905B80010C810 /* import.cpp */,
				931186FB0F8535FF00A6DC44 /* bridge.cpp */,
				93A13A330F4620E500AF1B0D /* dump.cpp */,
				93A13A350F4620E500AF1B0D /* export.cpp */,
				93A13A370F4620E500AF1B0D /* files.cpp */,
				93A13A3B0F4620E500AF1B0D /* restore.cpp */,
				93A13A3D0F4620E500AF1B0D /* sniffer.cpp */,
				93A13A3F0F4620E500AF1B0D /* Tool.cpp */,
				93A13A400F4620E500AF1B0D /* Tool.h */,
			);
			path = tools;
			sourceTree = "<group>";
		};
		93A479F20FAF2A5000E760DD /* scripting */ = {
			isa = PBXGroup;
			children = (
				93E5B88910D7FF890044F9E4 /* engine_spidermonkey.h */,
				93E5B88A10D7FF890044F9E4 /* v8_db.cpp */,
				93E5B88B10D7FF890044F9E4 /* v8_db.h */,
				93E5B88C10D7FF890044F9E4 /* v8_utils.cpp */,
				93E5B88D10D7FF890044F9E4 /* v8_utils.h */,
				93E5B88E10D7FF890044F9E4 /* v8_wrapper.cpp */,
				93E5B88F10D7FF890044F9E4 /* v8_wrapper.h */,
				93A47AA60FAF41B200E760DD /* engine_v8.h */,
				93A47AA50FAF416F00E760DD /* engine_v8.cpp */,
				93A479F30FAF2A5000E760DD /* engine.cpp */,
				93A479F40FAF2A5000E760DD /* engine.h */,
				93A479F60FAF2A5000E760DD /* engine_java.cpp */,
				93A479F70FAF2A5000E760DD /* engine_java.h */,
				93A479F90FAF2A5000E760DD /* engine_none.cpp */,
				93A479FA0FAF2A5000E760DD /* engine_spidermonkey.cpp */,
			);
			path = scripting;
			sourceTree = "<group>";
		};
		93C8ECE51147820C00F28017 /* stats */ = {
			isa = PBXGroup;
			children = (
				93C8ECE61147820C00F28017 /* counters.cpp */,
				93C8ECE71147820C00F28017 /* counters.h */,
				93C8ECE91147820C00F28017 /* snapshots.cpp */,
				93C8ECEA1147820C00F28017 /* snapshots.h */,
				93C8ECEC1147820C00F28017 /* top.cpp */,
				93C8ECED1147820C00F28017 /* top.h */,
			);
			path = stats;
			sourceTree = "<group>";
		};
		93F0956F10E165E50053380C /* parallel */ = {
			isa = PBXGroup;
			children = (
				93BDCEB9115830CB0097FE87 /* repl.js */,
				93BCE5A610F3FB5200FA139B /* basicPlus.js */,
				93BCE5A510F3F8E900FA139B /* manyclients.js */,
				93BCE4B510F3C8DB00FA139B /* allops.js */,
				93AEC57A10E94749005DF720 /* insert.js */,
				93F095CC10E16FF70053380C /* shellfork.js */,
				93F0957010E165E50053380C /* basic.js */,
			);
			path = parallel;
			sourceTree = "<group>";
		};
		C6859E8C029090F304C91782 /* Documentation */ = {
			isa = PBXGroup;
			children = (
				C6859E8B029090EE04C91782 /* mongo.1 */,
			);
			name = Documentation;
			sourceTree = "<group>";
		};
/* End PBXGroup section */

/* Begin PBXLegacyTarget section */
		9302D74A0F2E6E4000DFA4EF /* scons db 64 */ = {
			isa = PBXLegacyTarget;
			buildArgumentsString = "--64 -j2";
			buildConfigurationList = 9302D74B0F2E6E4000DFA4EF /* Build configuration list for PBXLegacyTarget "scons db 64" */;
			buildPhases = (
			);
			buildToolPath = /usr/local/bin/scons;
			buildWorkingDirectory = "";
			dependencies = (
			);
			name = "scons db 64";
			passBuildSettingsInEnvironment = 1;
			productName = "scons db";
		};
		9302D74E0F2E6E4400DFA4EF /* scons all 64 */ = {
			isa = PBXLegacyTarget;
			buildArgumentsString = "--64 -j2 .";
			buildConfigurationList = 9302D74F0F2E6E4400DFA4EF /* Build configuration list for PBXLegacyTarget "scons all 64" */;
			buildPhases = (
			);
			buildToolPath = /usr/local/bin/scons;
			dependencies = (
			);
			name = "scons all 64";
			passBuildSettingsInEnvironment = 1;
			productName = "scons all";
		};
		9302D7520F2E6E4600DFA4EF /* scons test 64 */ = {
			isa = PBXLegacyTarget;
			buildArgumentsString = "--64 -j2 test";
			buildConfigurationList = 9302D7530F2E6E4600DFA4EF /* Build configuration list for PBXLegacyTarget "scons test 64" */;
			buildPhases = (
			);
			buildToolPath = /usr/local/bin/scons;
			dependencies = (
			);
			name = "scons test 64";
			passBuildSettingsInEnvironment = 1;
			productName = "scons test";
		};
		932F1DCC0F213B06008FA2E7 /* scons db */ = {
			isa = PBXLegacyTarget;
			buildArgumentsString = "-j2";
			buildConfigurationList = 932F1DD40F213B0F008FA2E7 /* Build configuration list for PBXLegacyTarget "scons db" */;
			buildPhases = (
			);
			buildToolPath = /usr/local/bin/scons;
			buildWorkingDirectory = "";
			dependencies = (
			);
			name = "scons db";
			passBuildSettingsInEnvironment = 1;
			productName = "scons db";
		};
		934BEB2E10DFED2700178102 /* scons debug test v8 */ = {
			isa = PBXLegacyTarget;
			buildArgumentsString = "-j2 --d --usev8 test";
			buildConfigurationList = 934BEB2F10DFED2700178102 /* Build configuration list for PBXLegacyTarget "scons debug test v8" */;
			buildPhases = (
			);
			buildToolPath = /opt/local/bin/scons;
			dependencies = (
			);
			name = "scons debug test v8";
			passBuildSettingsInEnvironment = 1;
			productName = "scons test";
		};
		93A47B070FAF46EB00E760DD /* scons debug all */ = {
			isa = PBXLegacyTarget;
			buildArgumentsString = "-j2 --d .";
			buildConfigurationList = 93A47B0F0FAF474A00E760DD /* Build configuration list for PBXLegacyTarget "scons debug all" */;
			buildPhases = (
			);
			buildToolPath = /opt/local/bin/scons;
			dependencies = (
			);
			name = "scons debug all";
			passBuildSettingsInEnvironment = 1;
			productName = "scons debug all";
		};
		93A8D0700F36AE0200C92B85 /* scons debug test */ = {
			isa = PBXLegacyTarget;
			buildArgumentsString = "-j2 --d test";
			buildConfigurationList = 93A8D0710F36AE0200C92B85 /* Build configuration list for PBXLegacyTarget "scons debug test" */;
			buildPhases = (
			);
			buildToolPath = /opt/local/bin/scons;
			dependencies = (
			);
			name = "scons debug test";
			passBuildSettingsInEnvironment = 1;
			productName = "scons test";
		};
		93AF75120F213CC500994C66 /* scons all */ = {
			isa = PBXLegacyTarget;
			buildArgumentsString = "-j2 .";
			buildConfigurationList = 93AF75250F213D2500994C66 /* Build configuration list for PBXLegacyTarget "scons all" */;
			buildPhases = (
			);
			buildToolPath = /usr/local/bin/scons;
			dependencies = (
			);
			name = "scons all";
			passBuildSettingsInEnvironment = 1;
			productName = "scons all";
		};
		93AF75170F213CFB00994C66 /* scons test */ = {
			isa = PBXLegacyTarget;
			buildArgumentsString = "-j2 test";
			buildConfigurationList = 93AF75260F213D2500994C66 /* Build configuration list for PBXLegacyTarget "scons test" */;
			buildPhases = (
			);
			buildToolPath = /usr/local/bin/scons;
			dependencies = (
			);
			name = "scons test";
			passBuildSettingsInEnvironment = 1;
			productName = "scons test";
		};
/* End PBXLegacyTarget section */

/* Begin PBXProject section */
		08FB7793FE84155DC02AAC07 /* Project object */ = {
			isa = PBXProject;
			buildConfigurationList = 1DEB923508733DC60010E9CD /* Build configuration list for PBXProject "mongo" */;
			compatibilityVersion = "Xcode 3.0";
			hasScannedForEncodings = 1;
			mainGroup = 08FB7794FE84155DC02AAC07 /* mongo */;
			projectDirPath = "";
			projectRoot = "";
			targets = (
				932F1DCC0F213B06008FA2E7 /* scons db */,
				93AF75120F213CC500994C66 /* scons all */,
				93AF75170F213CFB00994C66 /* scons test */,
				9302D74A0F2E6E4000DFA4EF /* scons db 64 */,
				9302D74E0F2E6E4400DFA4EF /* scons all 64 */,
				9302D7520F2E6E4600DFA4EF /* scons test 64 */,
				93A8D0700F36AE0200C92B85 /* scons debug test */,
				93A47B070FAF46EB00E760DD /* scons debug all */,
				934BEB2E10DFED2700178102 /* scons debug test v8 */,
			);
		};
/* End PBXProject section */

/* Begin XCBuildConfiguration section */
		1DEB923608733DC60010E9CD /* Debug */ = {
			isa = XCBuildConfiguration;
			buildSettings = {
				GCC_WARN_ABOUT_RETURN_TYPE = YES;
				GCC_WARN_UNUSED_VARIABLE = YES;
				PREBINDING = NO;
				SDKROOT = "$(DEVELOPER_SDK_DIR)/MacOSX10.5.sdk";
			};
			name = Debug;
		};
		1DEB923708733DC60010E9CD /* Release */ = {
			isa = XCBuildConfiguration;
			buildSettings = {
				ARCHS = (
					ppc,
					i386,
				);
				GCC_WARN_ABOUT_RETURN_TYPE = YES;
				GCC_WARN_UNUSED_VARIABLE = YES;
				PREBINDING = NO;
				SDKROOT = "$(DEVELOPER_SDK_DIR)/MacOSX10.5.sdk";
			};
			name = Release;
		};
		9302D74C0F2E6E4000DFA4EF /* Debug */ = {
			isa = XCBuildConfiguration;
			buildSettings = {
				COPY_PHASE_STRIP = NO;
				GCC_DYNAMIC_NO_PIC = NO;
				GCC_OPTIMIZATION_LEVEL = 0;
				PRODUCT_NAME = "scons db";
			};
			name = Debug;
		};
		9302D74D0F2E6E4000DFA4EF /* Release */ = {
			isa = XCBuildConfiguration;
			buildSettings = {
				COPY_PHASE_STRIP = YES;
				DEBUG_INFORMATION_FORMAT = "dwarf-with-dsym";
				GCC_ENABLE_FIX_AND_CONTINUE = NO;
				PRODUCT_NAME = "scons db";
				ZERO_LINK = NO;
			};
			name = Release;
		};
		9302D7500F2E6E4400DFA4EF /* Debug */ = {
			isa = XCBuildConfiguration;
			buildSettings = {
				COPY_PHASE_STRIP = NO;
				GCC_DYNAMIC_NO_PIC = NO;
				GCC_OPTIMIZATION_LEVEL = 0;
				PRODUCT_NAME = "scons all";
			};
			name = Debug;
		};
		9302D7510F2E6E4400DFA4EF /* Release */ = {
			isa = XCBuildConfiguration;
			buildSettings = {
				COPY_PHASE_STRIP = YES;
				DEBUG_INFORMATION_FORMAT = "dwarf-with-dsym";
				GCC_ENABLE_FIX_AND_CONTINUE = NO;
				PRODUCT_NAME = "scons all";
				ZERO_LINK = NO;
			};
			name = Release;
		};
		9302D7540F2E6E4600DFA4EF /* Debug */ = {
			isa = XCBuildConfiguration;
			buildSettings = {
				COPY_PHASE_STRIP = NO;
				GCC_DYNAMIC_NO_PIC = NO;
				GCC_OPTIMIZATION_LEVEL = 0;
				PRODUCT_NAME = "scons test";
			};
			name = Debug;
		};
		9302D7550F2E6E4600DFA4EF /* Release */ = {
			isa = XCBuildConfiguration;
			buildSettings = {
				COPY_PHASE_STRIP = YES;
				DEBUG_INFORMATION_FORMAT = "dwarf-with-dsym";
				GCC_ENABLE_FIX_AND_CONTINUE = NO;
				PRODUCT_NAME = "scons test";
				ZERO_LINK = NO;
			};
			name = Release;
		};
		932F1DCD0F213B06008FA2E7 /* Debug */ = {
			isa = XCBuildConfiguration;
			buildSettings = {
				COPY_PHASE_STRIP = NO;
				GCC_DYNAMIC_NO_PIC = NO;
				GCC_OPTIMIZATION_LEVEL = 0;
				PRODUCT_NAME = "scons db";
			};
			name = Debug;
		};
		932F1DCE0F213B06008FA2E7 /* Release */ = {
			isa = XCBuildConfiguration;
			buildSettings = {
				COPY_PHASE_STRIP = YES;
				DEBUG_INFORMATION_FORMAT = "dwarf-with-dsym";
				GCC_ENABLE_FIX_AND_CONTINUE = NO;
				PRODUCT_NAME = "scons db";
				ZERO_LINK = NO;
			};
			name = Release;
		};
		934BEB3010DFED2700178102 /* Debug */ = {
			isa = XCBuildConfiguration;
			buildSettings = {
				COPY_PHASE_STRIP = NO;
				GCC_DYNAMIC_NO_PIC = NO;
				GCC_OPTIMIZATION_LEVEL = 0;
				PRODUCT_NAME = "scons debug test";
			};
			name = Debug;
		};
		934BEB3110DFED2700178102 /* Release */ = {
			isa = XCBuildConfiguration;
			buildSettings = {
				COPY_PHASE_STRIP = YES;
				DEBUG_INFORMATION_FORMAT = "dwarf-with-dsym";
				GCC_ENABLE_FIX_AND_CONTINUE = NO;
				PRODUCT_NAME = "scons test";
				ZERO_LINK = NO;
			};
			name = Release;
		};
		93A47B080FAF46EB00E760DD /* Debug */ = {
			isa = XCBuildConfiguration;
			buildSettings = {
				COPY_PHASE_STRIP = NO;
				GCC_DYNAMIC_NO_PIC = NO;
				GCC_OPTIMIZATION_LEVEL = 0;
				PRODUCT_NAME = "scons debug all";
			};
			name = Debug;
		};
		93A47B090FAF46EB00E760DD /* Release */ = {
			isa = XCBuildConfiguration;
			buildSettings = {
				COPY_PHASE_STRIP = YES;
				DEBUG_INFORMATION_FORMAT = "dwarf-with-dsym";
				GCC_ENABLE_FIX_AND_CONTINUE = NO;
				PRODUCT_NAME = "scons debug all";
				ZERO_LINK = NO;
			};
			name = Release;
		};
		93A8D0720F36AE0200C92B85 /* Debug */ = {
			isa = XCBuildConfiguration;
			buildSettings = {
				COPY_PHASE_STRIP = NO;
				GCC_DYNAMIC_NO_PIC = NO;
				GCC_OPTIMIZATION_LEVEL = 0;
				PRODUCT_NAME = "scons debug test";
			};
			name = Debug;
		};
		93A8D0730F36AE0200C92B85 /* Release */ = {
			isa = XCBuildConfiguration;
			buildSettings = {
				COPY_PHASE_STRIP = YES;
				DEBUG_INFORMATION_FORMAT = "dwarf-with-dsym";
				GCC_ENABLE_FIX_AND_CONTINUE = NO;
				PRODUCT_NAME = "scons test";
				ZERO_LINK = NO;
			};
			name = Release;
		};
		93AF75130F213CC500994C66 /* Debug */ = {
			isa = XCBuildConfiguration;
			buildSettings = {
				COPY_PHASE_STRIP = NO;
				GCC_DYNAMIC_NO_PIC = NO;
				GCC_OPTIMIZATION_LEVEL = 0;
				PRODUCT_NAME = "scons all";
			};
			name = Debug;
		};
		93AF75140F213CC500994C66 /* Release */ = {
			isa = XCBuildConfiguration;
			buildSettings = {
				COPY_PHASE_STRIP = YES;
				DEBUG_INFORMATION_FORMAT = "dwarf-with-dsym";
				GCC_ENABLE_FIX_AND_CONTINUE = NO;
				PRODUCT_NAME = "scons all";
				ZERO_LINK = NO;
			};
			name = Release;
		};
		93AF75180F213CFC00994C66 /* Debug */ = {
			isa = XCBuildConfiguration;
			buildSettings = {
				COPY_PHASE_STRIP = NO;
				GCC_DYNAMIC_NO_PIC = NO;
				GCC_OPTIMIZATION_LEVEL = 0;
				PRODUCT_NAME = "scons test";
			};
			name = Debug;
		};
		93AF75190F213CFC00994C66 /* Release */ = {
			isa = XCBuildConfiguration;
			buildSettings = {
				COPY_PHASE_STRIP = YES;
				DEBUG_INFORMATION_FORMAT = "dwarf-with-dsym";
				GCC_ENABLE_FIX_AND_CONTINUE = NO;
				PRODUCT_NAME = "scons test";
				ZERO_LINK = NO;
			};
			name = Release;
		};
/* End XCBuildConfiguration section */

/* Begin XCConfigurationList section */
		1DEB923508733DC60010E9CD /* Build configuration list for PBXProject "mongo" */ = {
			isa = XCConfigurationList;
			buildConfigurations = (
				1DEB923608733DC60010E9CD /* Debug */,
				1DEB923708733DC60010E9CD /* Release */,
			);
			defaultConfigurationIsVisible = 0;
			defaultConfigurationName = Release;
		};
		9302D74B0F2E6E4000DFA4EF /* Build configuration list for PBXLegacyTarget "scons db 64" */ = {
			isa = XCConfigurationList;
			buildConfigurations = (
				9302D74C0F2E6E4000DFA4EF /* Debug */,
				9302D74D0F2E6E4000DFA4EF /* Release */,
			);
			defaultConfigurationIsVisible = 0;
			defaultConfigurationName = Release;
		};
		9302D74F0F2E6E4400DFA4EF /* Build configuration list for PBXLegacyTarget "scons all 64" */ = {
			isa = XCConfigurationList;
			buildConfigurations = (
				9302D7500F2E6E4400DFA4EF /* Debug */,
				9302D7510F2E6E4400DFA4EF /* Release */,
			);
			defaultConfigurationIsVisible = 0;
			defaultConfigurationName = Release;
		};
		9302D7530F2E6E4600DFA4EF /* Build configuration list for PBXLegacyTarget "scons test 64" */ = {
			isa = XCConfigurationList;
			buildConfigurations = (
				9302D7540F2E6E4600DFA4EF /* Debug */,
				9302D7550F2E6E4600DFA4EF /* Release */,
			);
			defaultConfigurationIsVisible = 0;
			defaultConfigurationName = Release;
		};
		932F1DD40F213B0F008FA2E7 /* Build configuration list for PBXLegacyTarget "scons db" */ = {
			isa = XCConfigurationList;
			buildConfigurations = (
				932F1DCD0F213B06008FA2E7 /* Debug */,
				932F1DCE0F213B06008FA2E7 /* Release */,
			);
			defaultConfigurationIsVisible = 0;
			defaultConfigurationName = Release;
		};
		934BEB2F10DFED2700178102 /* Build configuration list for PBXLegacyTarget "scons debug test v8" */ = {
			isa = XCConfigurationList;
			buildConfigurations = (
				934BEB3010DFED2700178102 /* Debug */,
				934BEB3110DFED2700178102 /* Release */,
			);
			defaultConfigurationIsVisible = 0;
			defaultConfigurationName = Release;
		};
		93A47B0F0FAF474A00E760DD /* Build configuration list for PBXLegacyTarget "scons debug all" */ = {
			isa = XCConfigurationList;
			buildConfigurations = (
				93A47B080FAF46EB00E760DD /* Debug */,
				93A47B090FAF46EB00E760DD /* Release */,
			);
			defaultConfigurationIsVisible = 0;
			defaultConfigurationName = Release;
		};
		93A8D0710F36AE0200C92B85 /* Build configuration list for PBXLegacyTarget "scons debug test" */ = {
			isa = XCConfigurationList;
			buildConfigurations = (
				93A8D0720F36AE0200C92B85 /* Debug */,
				93A8D0730F36AE0200C92B85 /* Release */,
			);
			defaultConfigurationIsVisible = 0;
			defaultConfigurationName = Release;
		};
		93AF75250F213D2500994C66 /* Build configuration list for PBXLegacyTarget "scons all" */ = {
			isa = XCConfigurationList;
			buildConfigurations = (
				93AF75130F213CC500994C66 /* Debug */,
				93AF75140F213CC500994C66 /* Release */,
			);
			defaultConfigurationIsVisible = 0;
			defaultConfigurationName = Release;
		};
		93AF75260F213D2500994C66 /* Build configuration list for PBXLegacyTarget "scons test" */ = {
			isa = XCConfigurationList;
			buildConfigurations = (
				93AF75180F213CFC00994C66 /* Debug */,
				93AF75190F213CFC00994C66 /* Release */,
			);
			defaultConfigurationIsVisible = 0;
			defaultConfigurationName = Release;
		};
/* End XCConfigurationList section */
	};
	rootObject = 08FB7793FE84155DC02AAC07 /* Project object */;
}<|MERGE_RESOLUTION|>--- conflicted
+++ resolved
@@ -462,12 +462,7 @@
 		938E639B110FC66900A8760A /* auth1.js */ = {isa = PBXFileReference; fileEncoding = 4; lastKnownFileType = sourcecode.javascript; path = auth1.js; sourceTree = "<group>"; };
 		938E63D0110FC96B00A8760A /* auth2.js */ = {isa = PBXFileReference; fileEncoding = 4; lastKnownFileType = sourcecode.javascript; path = auth2.js; sourceTree = "<group>"; };
 		9391C9DD1120F9D300292B19 /* newcollection.js */ = {isa = PBXFileReference; fileEncoding = 4; lastKnownFileType = sourcecode.javascript; path = newcollection.js; sourceTree = "<group>"; };
-<<<<<<< HEAD
-		939691B411BD61450069E3E5 /* or5.js */ = {isa = PBXFileReference; fileEncoding = 4; lastKnownFileType = sourcecode.javascript; path = or5.js; sourceTree = "<group>"; };
-		9396935D11BE162A0069E3E5 /* or6.js */ = {isa = PBXFileReference; fileEncoding = 4; lastKnownFileType = sourcecode.javascript; path = or6.js; sourceTree = "<group>"; };
-=======
 		939693B511BEBAAA0069E3E5 /* repair.js */ = {isa = PBXFileReference; fileEncoding = 4; lastKnownFileType = sourcecode.javascript; path = repair.js; sourceTree = "<group>"; };
->>>>>>> 8c4533a0
 		93A13A210F4620A500AF1B0D /* commands.cpp */ = {isa = PBXFileReference; fileEncoding = 4; lastKnownFileType = sourcecode.cpp.cpp; path = commands.cpp; sourceTree = "<group>"; };
 		93A13A230F4620A500AF1B0D /* config.cpp */ = {isa = PBXFileReference; fileEncoding = 4; lastKnownFileType = sourcecode.cpp.cpp; path = config.cpp; sourceTree = "<group>"; };
 		93A13A240F4620A500AF1B0D /* config.h */ = {isa = PBXFileReference; fileEncoding = 4; lastKnownFileType = sourcecode.c.h; path = config.h; sourceTree = "<group>"; };
@@ -821,8 +816,6 @@
 		934BEB9A10DFFA9600178102 /* jstests */ = {
 			isa = PBXGroup;
 			children = (
-				9396935D11BE162A0069E3E5 /* or6.js */,
-				939691B411BD61450069E3E5 /* or5.js */,
 				932D854611AB912B002749FB /* array_match1.js */,
 				932D854711AB912B002749FB /* capped5.js */,
 				932D854811AB912B002749FB /* datasize2.js */,
