--- conflicted
+++ resolved
@@ -149,12 +149,7 @@
 		938A7A480F54873600FB7A07 /* reccache.h */ = {isa = PBXFileReference; fileEncoding = 4; lastKnownFileType = sourcecode.c.h; path = reccache.h; sourceTree = "<group>"; };
 		938A7A490F54873600FB7A07 /* reci.h */ = {isa = PBXFileReference; fileEncoding = 4; lastKnownFileType = sourcecode.c.h; path = reci.h; sourceTree = "<group>"; };
 		938A7A4A0F54873600FB7A07 /* recstore.h */ = {isa = PBXFileReference; fileEncoding = 4; lastKnownFileType = sourcecode.c.h; path = recstore.h; sourceTree = "<group>"; };
-<<<<<<< HEAD
-		938DEB9A0FB4957900C393D8 /* cursortests.cpp */ = {isa = PBXFileReference; fileEncoding = 4; lastKnownFileType = sourcecode.cpp.cpp; path = cursortests.cpp; sourceTree = "<group>"; };
-		938DEB9B0FB4957900C393D8 /* jstests.cpp */ = {isa = PBXFileReference; fileEncoding = 4; lastKnownFileType = sourcecode.cpp.cpp; path = jstests.cpp; sourceTree = "<group>"; };
-=======
 		938DECB70FB5017A00C393D8 /* repair.js */ = {isa = PBXFileReference; fileEncoding = 4; lastKnownFileType = sourcecode.javascript; path = repair.js; sourceTree = "<group>"; };
->>>>>>> 781f2587
 		939C67200F535D72006570D3 /* cursor8.js */ = {isa = PBXFileReference; fileEncoding = 4; lastKnownFileType = sourcecode.javascript; path = cursor8.js; sourceTree = "<group>"; };
 		93A13A210F4620A500AF1B0D /* commands.cpp */ = {isa = PBXFileReference; fileEncoding = 4; lastKnownFileType = sourcecode.cpp.cpp; path = commands.cpp; sourceTree = "<group>"; };
 		93A13A230F4620A500AF1B0D /* config.cpp */ = {isa = PBXFileReference; fileEncoding = 4; lastKnownFileType = sourcecode.cpp.cpp; path = config.cpp; sourceTree = "<group>"; };
@@ -249,6 +244,7 @@
 		93A8D2100F37544800C92B85 /* update2.js */ = {isa = PBXFileReference; fileEncoding = 4; lastKnownFileType = sourcecode.javascript; path = update2.js; sourceTree = "<group>"; };
 		93A8D2110F37544800C92B85 /* where1.js */ = {isa = PBXFileReference; fileEncoding = 4; lastKnownFileType = sourcecode.javascript; path = where1.js; sourceTree = "<group>"; };
 		93A8D8200F38FE2400C92B85 /* autoid.js */ = {isa = PBXFileReference; fileEncoding = 4; lastKnownFileType = sourcecode.javascript; path = autoid.js; sourceTree = "<group>"; };
+		93AB914E0F4F1C7A0020A046 /* javajstests.cpp */ = {isa = PBXFileReference; fileEncoding = 4; lastKnownFileType = sourcecode.cpp.cpp; path = javajstests.cpp; sourceTree = "<group>"; };
 		93AB914F0F4F1C970020A046 /* _runner_leak.js */ = {isa = PBXFileReference; fileEncoding = 4; lastKnownFileType = sourcecode.javascript; path = _runner_leak.js; sourceTree = "<group>"; };
 		93AB91500F4F1C970020A046 /* _runner_leak_nojni.js */ = {isa = PBXFileReference; fileEncoding = 4; lastKnownFileType = sourcecode.javascript; path = _runner_leak_nojni.js; sourceTree = "<group>"; };
 		93AB91510F4F1C970020A046 /* _runner_sharding.js */ = {isa = PBXFileReference; fileEncoding = 4; lastKnownFileType = sourcecode.javascript; path = _runner_sharding.js; sourceTree = "<group>"; };
@@ -382,9 +378,8 @@
 		934223850EF16D7000608550 /* dbtests */ = {
 			isa = PBXGroup;
 			children = (
-				938DEB9A0FB4957900C393D8 /* cursortests.cpp */,
-				938DEB9B0FB4957900C393D8 /* jstests.cpp */,
 				93C38E940FA66622007D6E4A /* basictests.cpp */,
+				93AB914E0F4F1C7A0020A046 /* javajstests.cpp */,
 				932AC3EB0F4A5B34005BF8B0 /* queryoptimizertests.cpp */,
 				933E22100F4327B2000209E3 /* perf */,
 				937D0E340F28CB070071FFA9 /* repltests.cpp */,
