// matcher.cpp

/* Matcher is our boolean expression evaluator for "where" clauses */

/**
*    Copyright (C) 2008 10gen Inc.
*
*    This program is free software: you can redistribute it and/or  modify
*    it under the terms of the GNU Affero General Public License, version 3,
*    as published by the Free Software Foundation.
*
*    This program is distributed in the hope that it will be useful,
*    but WITHOUT ANY WARRANTY; without even the implied warranty of
*    MERCHANTABILITY or FITNESS FOR A PARTICULAR PURPOSE.  See the
*    GNU Affero General Public License for more details.
*
*    You should have received a copy of the GNU Affero General Public License
*    along with this program.  If not, see <http://www.gnu.org/licenses/>.
*/

#include "stdafx.h"
#include "matcher.h"
#include "../util/goodies.h"
#include "../util/unittest.h"
#include "diskloc.h"
#include "../scripting/engine.h"
#include "db.h"
#include "client.h"

namespace mongo {
    
    //#include "minilex.h"
    //MiniLex minilex;
    
    class Where {
    public:
        Where() {
            jsScope = 0;
            func = 0;
        }
        ~Where() {

            if ( scope.get() )
                scope->execSetup( "_mongo.readOnly = false;" , "make not read only" );

            if ( jsScope ){
                delete jsScope;
                jsScope = 0;
            }
            func = 0;
        }
        
        auto_ptr<Scope> scope;
        ScriptingFunction func;
        BSONObj *jsScope;
        
        void setFunc(const char *code) {
            massert( 10341 ,  "scope has to be created first!" , scope.get() );
            func = scope->createFunction( code );
        }
        
    };

    Matcher::~Matcher() {
        delete where;
        where = 0;
    }

    ElementMatcher::ElementMatcher( BSONElement _e , int _op, bool _isNot ) : toMatch( _e ) , compareOp( _op ), isNot( _isNot ) {
        if ( _op == BSONObj::opMOD ){
            BSONObj o = _e.embeddedObject();
            mod = o["0"].numberInt();
            modm = o["1"].numberInt();
            
            uassert( 10073 ,  "mod can't be 0" , mod );
        }
        else if ( _op == BSONObj::opTYPE ){
            type = (BSONType)(_e.numberInt());
        }
        else if ( _op == BSONObj::opELEM_MATCH ){
            BSONElement m = _e;
            uassert( 12517 , "$elemMatch needs an Object" , m.type() == Object );
            subMatcher.reset( new Matcher( m.embeddedObject() ) );
        }
    }

    ElementMatcher::ElementMatcher( BSONElement _e , int _op , const BSONObj& array, bool _isNot ) 
        : toMatch( _e ) , compareOp( _op ), isNot( _isNot ) {
        
        myset.reset( new set<BSONElement,element_lt>() );
        
        BSONObjIterator i( array );
        while ( i.more() ) {
            BSONElement ie = i.next();
            if ( _op == BSONObj::opALL && ie.type() == Object && ie.embeddedObject().firstElement().getGtLtOp() == BSONObj::opELEM_MATCH ){
                shared_ptr<Matcher> s;
                s.reset( new Matcher( ie.embeddedObject().firstElement().embeddedObjectUserCheck() ) );
                allMatchers.push_back( s );
            }
            else {
                myset->insert(ie);
            }
        }
        
        if ( allMatchers.size() ){
            uassert( 13020 , "with $all, can't mix $elemMatch and others" , myset->size() == 0);
        }
        
    }
    

} // namespace mongo

#include "pdfile.h"

namespace {
    inline pcrecpp::RE_Options flags2options(const char* flags){
        pcrecpp::RE_Options options;
        options.set_utf8(true);
        while ( flags && *flags ) {
            if ( *flags == 'i' )
                options.set_caseless(true);
            else if ( *flags == 'm' )
                options.set_multiline(true);
            else if ( *flags == 'x' )
                options.set_extended(true);
            flags++;
        }
        return options;
    }
}

namespace mongo {
    
    CoveredIndexMatcher::CoveredIndexMatcher(const BSONObj &jsobj, const BSONObj &indexKeyPattern) :
        _keyMatcher(jsobj.filterFieldsUndotted(indexKeyPattern, true), 
        indexKeyPattern),
        _docMatcher(jsobj) 
    {
        _needRecord = ! ( 
                         _docMatcher.keyMatch() && 
                         _keyMatcher.jsobj.nFields() == _docMatcher.jsobj.nFields()
                          );
    }
    
    bool CoveredIndexMatcher::matches(const BSONObj &key, const DiskLoc &recLoc , bool * loaded ) {
        if ( loaded )
            *loaded = false;
        
        if ( _keyMatcher.keyMatch() ) {
            if ( !_keyMatcher.matches(key) ) {
                return false;
            }
        }
        
        if ( ! _needRecord ){
            return true;
        }

        if ( loaded )
            *loaded = true;

        return _docMatcher.matches(recLoc.rec());
    }
    
    
    void Matcher::addRegex( const BSONElement &e, const char *fieldName, bool isNot ) {
        if ( nRegex >= 4 ) {
            out() << "ERROR: too many regexes in query" << endl;
        }
        else {
            if ( fieldName == 0 )
                fieldName = e.fieldName();
            RegexMatcher& rm = regexs[nRegex];
            rm.re = new pcrecpp::RE(e.regex(), flags2options(e.regexFlags()));
            rm.fieldName = fieldName;
            rm.isNot = isNot;
            nRegex++;
        }        
    }
    
    /* _jsobj          - the query pattern
    */
    Matcher::Matcher(const BSONObj &_jsobj, const BSONObj &constrainIndexKey) :
        where(0), jsobj(_jsobj), haveSize(), all(), hasArray(0), _atomic(false), nRegex(0) {

        BSONObjIterator i(jsobj);
        while ( i.more() ) {
            BSONElement e = i.next();

            if ( ( e.type() == CodeWScope || e.type() == Code || e.type() == String ) && strcmp(e.fieldName(), "$where")==0 ) {
                // $where: function()...
                uassert( 10066 ,  "$where occurs twice?", where == 0 );
                uassert( 10067 ,  "$where query, but no script engine", globalScriptEngine );
                where = new Where();
                where->scope = globalScriptEngine->getPooledScope( cc().ns() );
                where->scope->localConnect( cc().database()->name.c_str() );

                if ( e.type() == CodeWScope ) {
                    where->setFunc( e.codeWScopeCode() );
                    where->jsScope = new BSONObj( e.codeWScopeScopeData() , 0 );
                }
                else {
                    const char *code = e.valuestr();
                    where->setFunc(code);
                }
                
                where->scope->execSetup( "_mongo.readOnly = true;" , "make read only" );

                continue;
            }

            if ( e.type() == RegEx ) {
                addRegex( e );
                continue;
            }
            
            // greater than / less than...
            // e.g., e == { a : { $gt : 3 } }
            //       or
            //            { a : { $in : [1,2,3] } }
            if ( e.type() == Object ) {
                // support {$regex:"a|b", $options:"imx"}
                const char* regex = NULL;
                const char* flags = "";
                
                // e.g., fe == { $gt : 3 }
                BSONObjIterator j(e.embeddedObject());
                bool isOperator = false;
                while ( j.more() ) {
                    BSONElement fe = j.next();
                    const char *fn = fe.fieldName();
                    bool isNot = false;
                    
                    if ( fn[0] == '$' && fn[1] ) {
                        if ( fn[1] == 'n' && fn[2] == 'o' && fn[3] == 't' && fn[4] == 0 ) {
                            switch( fe.type() ) {
                                case Object:
                                    fe = fe.embeddedObject().firstElement();
                                    fn = fe.fieldName();
                                    assert( fn[0] == '$' && fn[1] );
                                    isNot = true;
                                    break;
                                case RegEx:
                                    isOperator = true;
                                    addRegex( fe, e.fieldName(), true );
                                    continue;
                                default:
                                    uassert( 13024, "invalid use of $not", false );
                            }
                        }
                        
                        int op = fe.getGtLtOp( -1 );
                        if ( op == -1 ){
                            if ( fn[1] == 'r' && fn[2] == 'e' && fn[3] == 'f' && fn[4] == 0 ){
                                break; // { $ref : xxx } - treat as normal object
                            }
                            uassert( 10068 ,  (string)"invalid operator: " + fn , op != -1 );
                        }

                        isOperator = true;
                        
                        switch ( op ){
                        case BSONObj::GT:
                        case BSONObj::GTE:
                        case BSONObj::LT:
                        case BSONObj::LTE:{
                            shared_ptr< BSONObjBuilder > b( new BSONObjBuilder() );
                            _builders.push_back( b );
                            b->appendAs(fe, e.fieldName());
                            addBasic(b->done().firstElement(), op, isNot);
                            isOperator = true;
                            break;
                        }
                        case BSONObj::NE:{
                            shared_ptr< BSONObjBuilder > b( new BSONObjBuilder() );
                            _builders.push_back( b );
                            b->appendAs(fe, e.fieldName());
                            addBasic(b->done().firstElement(), BSONObj::NE, isNot);
                            break;
                        }
                        case BSONObj::opALL:
                            all = true;
                        case BSONObj::opIN:
                        case BSONObj::NIN:
                            basics.push_back( ElementMatcher( e , op , fe.embeddedObject(), isNot ) );
                            break;
                        case BSONObj::opMOD:
                        case BSONObj::opTYPE:
                        case BSONObj::opELEM_MATCH: {
                            shared_ptr< BSONObjBuilder > b( new BSONObjBuilder() );
                            _builders.push_back( b );
                            b->appendAs(fe, e.fieldName());                                
                            // these are types where ElementMatcher has all the info
<<<<<<< HEAD
                            basics.push_back( ElementMatcher( e , op, isNot ) );
                            break;
=======
                            basics.push_back( ElementMatcher( b->done().firstElement() , op ) );
                            break;                                
                        }
>>>>>>> 07903121
                        case BSONObj::opSIZE:{
                            shared_ptr< BSONObjBuilder > b( new BSONObjBuilder() );
                            _builders.push_back( b );
                            b->appendAs(fe, e.fieldName());
                            addBasic(b->done().firstElement(), BSONObj::opSIZE, isNot);    
                            haveSize = true;
                            break;
                        }
                        case BSONObj::opEXISTS:{
                            shared_ptr< BSONObjBuilder > b( new BSONObjBuilder() );
                            _builders.push_back( b );
                            b->appendAs(fe, e.fieldName());
                            addBasic(b->done().firstElement(), BSONObj::opEXISTS, isNot);
                            break;
                        }
                        case BSONObj::opREGEX:{
                            uassert( 13022, "can't use $not with $regex, use BSON regex type instead", !isNot );
                            regex = fe.valuestrsafe();
                            break;
                        }
                        case BSONObj::opOPTIONS:{
                            uassert( 13023, "can't use $not with $options, use BSON regex type instead", !isNot );
                            flags = fe.valuestrsafe();
                            break;
                        }
                        default:
                            uassert( 10069 ,  (string)"BUG - can't operator for: " + fn , 0 );
                        }
                        
                    }
                    else {
                        isOperator = false;
                        break;
                    }
                }
                if (regex){
                    if ( nRegex >= 4 ) {
                        out() << "ERROR: too many regexes in query" << endl;
                    } else {
                        RegexMatcher& rm = regexs[nRegex];
                        rm.re = new pcrecpp::RE(regex, flags2options(flags));
                        rm.fieldName = e.fieldName();
                        nRegex++;
                    }
                }
                if ( isOperator )
                    continue;
            }

            if ( e.type() == Array ){
                hasArray = true;
            }
            else if( strcmp(e.fieldName(), "$atomic") == 0 ) {
                _atomic = e.trueValue();
                continue;
            }
            
            // normal, simple case e.g. { a : "foo" }
            addBasic(e, BSONObj::Equality, false);
        }
        
        constrainIndexKey_ = constrainIndexKey;
    }

    inline int Matcher::valuesMatch(const BSONElement& l, const BSONElement& r, int op, const ElementMatcher& bm) {
        assert( op != BSONObj::NE && op != BSONObj::NIN );
        
        if ( op == BSONObj::Equality ) {
            return l.valuesEqual(r);
        }
        
        if ( op == BSONObj::opIN ) {
            // { $in : [1,2,3] }
            return bm.myset->count(l);
        }

        if ( op == BSONObj::opSIZE ) {
            if ( l.type() != Array )
                return 0;
            int count = 0;
            BSONObjIterator i( l.embeddedObject() );
            while( i.moreWithEOO() ) {
                BSONElement e = i.next();
                if ( e.eoo() )
                    break;
                ++count;
            }
            return count == r.number();
        }
        
        if ( op == BSONObj::opMOD ){
            if ( ! l.isNumber() )
                return false;
            
            return l.numberLong() % bm.mod == bm.modm;
        }
        
        if ( op == BSONObj::opTYPE ){
            return bm.type == l.type();
        }

        /* check LT, GTE, ... */
        if ( l.canonicalType() != r.canonicalType() )
            return false;
        int c = compareElementValues(l, r);
        if ( c < -1 ) c = -1;
        if ( c > 1 ) c = 1;
        int z = 1 << (c+1);
        return (op & z);
    }

    int Matcher::matchesNe(const char *fieldName, const BSONElement &toMatch, const BSONObj &obj, const ElementMatcher& bm ) {
        int ret = matchesDotted( fieldName, toMatch, obj, BSONObj::Equality, bm );
        if ( bm.toMatch.type() != jstNULL )
            return ( ret <= 0 ) ? 1 : 0;
        else
            return -ret;
    }

    int retMissing( const ElementMatcher &bm ) {
        if ( bm.compareOp != BSONObj::opEXISTS )
            return 0;
        return bm.toMatch.boolean() ? -1 : 1;
    }
    
    /* Check if a particular field matches.

       fieldName - field to match "a.b" if we are reaching into an embedded object.
       toMatch   - element we want to match.
       obj       - database object to check against
       compareOp - Equality, LT, GT, etc.
       isArr     -

       Special forms:

         { "a.b" : 3 }             means       obj.a.b == 3
         { a : { $lt : 3 } }       means       obj.a < 3
    	 { a : { $in : [1,2] } }   means       [1,2].contains(obj.a)
         
         return value
       -1 mismatch
        0 missing element
        1 match
    */
    int Matcher::matchesDotted(const char *fieldName, const BSONElement& toMatch, const BSONObj& obj, int compareOp, const ElementMatcher& em , bool isArr) {
        if ( compareOp == BSONObj::opALL ) {
            
            if ( em.allMatchers.size() ){
                BSONElement e = obj.getFieldDotted( fieldName );
                uassert( 13021 , "$all/$elemMatch needs to be applied to array" , e.type() == Array );
                
                for ( unsigned i=0; i<em.allMatchers.size(); i++ ){
                    bool found = false;
                    BSONObjIterator x( e.embeddedObject() );
                    while ( x.more() ){
                        BSONElement f = x.next();

                        if ( f.type() != Object )
                            continue;
                        if ( em.allMatchers[i]->matches( f.embeddedObject() ) ){
                            found = true;
                            break;
                        }
                    }

                    if ( ! found )
                        return -1;
                }
                
                return 1;
            }
            
            if ( em.myset->size() == 0 )
                return -1; // is this desired?
            
            BSONObjSetDefaultOrder actualKeys;
            IndexSpec( BSON( fieldName << 1 ) ).getKeys( obj, actualKeys );
            if ( actualKeys.size() == 0 )
                return 0;
            
            for( set< BSONElement, element_lt >::const_iterator i = em.myset->begin(); i != em.myset->end(); ++i ) {
                // ignore nulls
                if ( i->type() == jstNULL )
                    continue;
                // parallel traversal would be faster worst case I guess
                BSONObjBuilder b;
                b.appendAs( *i, "" );
                if ( !actualKeys.count( b.done() ) )
                    return -1;
            }

            return 1;
        }
        
        if ( compareOp == BSONObj::NE )
            return matchesNe( fieldName, toMatch, obj, em );
        if ( compareOp == BSONObj::NIN ) {
            for( set<BSONElement,element_lt>::const_iterator i = em.myset->begin(); i != em.myset->end(); ++i ) {
                int ret = matchesNe( fieldName, *i, obj, em );
                if ( ret != 1 )
                    return ret;
            }
            return 1;
        }
        
        BSONElement e;
        bool indexed = !constrainIndexKey_.isEmpty();
        if ( indexed ) {
            e = obj.getFieldUsingIndexNames(fieldName, constrainIndexKey_);
            assert( !e.eoo() );
        } else {

            const char *p = strchr(fieldName, '.');
            if ( p ) {
                string left(fieldName, p-fieldName);

                BSONElement se = obj.getField(left.c_str());
                if ( se.eoo() )
                    ;
                else if ( se.type() != Object && se.type() != Array )
                    ;
                else {
                    BSONObj eo = se.embeddedObject();
                    return matchesDotted(p+1, toMatch, eo, compareOp, em, se.type() == Array);
                }
            }

            if ( isArr ) {

                BSONObjIterator ai(obj);
                bool found = false;
                while ( ai.moreWithEOO() ) {
                    BSONElement z = ai.next();

                    if( strcmp(z.fieldName(),fieldName) == 0 && valuesMatch(z, toMatch, compareOp, em) ) {
                        // "field.<n>" array notation was used
                        return 1;
                    }

                    if ( z.type() == Object ) {
                        BSONObj eo = z.embeddedObject();
                        int cmp = matchesDotted(fieldName, toMatch, eo, compareOp, em, false);
                        if ( cmp > 0 ) {
                            return 1;
                        } else if ( cmp < 0 ) {
                            found = true;
                        }
                    }
                }
                return found ? -1 : retMissing( em );
            }

            if( p ) { 
                return retMissing( em );
            }
            else {
                e = obj.getField(fieldName);
            }
        }

        if ( compareOp == BSONObj::opEXISTS ) {
            return ( e.eoo() ^ ( toMatch.boolean() ^ em.isNot ) ) ? 1 : -1;
        } else if ( ( e.type() != Array || indexed || compareOp == BSONObj::opSIZE ) &&
            valuesMatch(e, toMatch, compareOp, em ) ) {
            return 1;
        } else if ( e.type() == Array && compareOp != BSONObj::opSIZE ) {
            
            BSONObjIterator ai(e.embeddedObject());

            while ( ai.moreWithEOO() ) {
                BSONElement z = ai.next();
                
                if ( compareOp == BSONObj::opELEM_MATCH ){
                    // SERVER-377
                    if ( z.type() == Object && em.subMatcher->matches( z.embeddedObject() ) )
                        return 1;
                }
                else {
                    if ( valuesMatch( z, toMatch, compareOp, em) ) {
                        return 1;
                    }
                }

            }
            
            if ( compareOp == BSONObj::Equality && e.woCompare( toMatch ) == 0 ){
                // match an entire array to itself
                return 1;
            }
            
        }
        else if ( e.eoo() ) {
            // 0 indicates "missing element"
            return 0;
        }
        return -1;
    }

    extern int dump;

    inline bool regexMatches(RegexMatcher& rm, const BSONElement& e) {
        char buf[64];
        const char *p = buf;
        if ( e.type() == String || e.type() == Symbol )
            p = e.valuestr();
        else if ( e.isNumber() ) {
            sprintf(buf, "%f", e.number());
        }
        else if ( e.type() == Date ) {
            Date_t d = e.date();
            time_t t = (d.millis/1000);
            time_t_to_String(t, buf);
        }
        else
            return false;
        return rm.re->PartialMatch(p);
    }

    /* See if an object matches the query.
    */
    bool Matcher::matches(const BSONObj& jsobj ) {
        /* assuming there is usually only one thing to match.  if more this
        could be slow sometimes. */

        // check normal non-regex cases:
        for ( unsigned i = 0; i < basics.size(); i++ ) {
            ElementMatcher& bm = basics[i];
            BSONElement& m = bm.toMatch;
            // -1=mismatch. 0=missing element. 1=match
            int cmp = matchesDotted(m.fieldName(), m, jsobj, bm.compareOp, bm );
            if ( bm.compareOp != BSONObj::opEXISTS && bm.isNot )
                cmp = -cmp;
            if ( cmp < 0 )
                return false;
            if ( cmp == 0 ) {
                /* missing is ok iff we were looking for null */
                if ( m.type() == jstNULL || m.type() == Undefined ) {
                    if ( ( bm.compareOp == BSONObj::NE ) ^ bm.isNot ) {
                        return false;
                    }
                } else {
                    if ( !bm.isNot ) {
                        return false;
                    }
                }
            }
        }

        for ( int r = 0; r < nRegex; r++ ) {
            RegexMatcher& rm = regexs[r];
            BSONElementSet s;
            if ( !constrainIndexKey_.isEmpty() ) {
                BSONElement e = jsobj.getFieldUsingIndexNames(rm.fieldName, constrainIndexKey_);
                if ( !e.eoo() )
                    s.insert( e );
            } else {
                jsobj.getFieldsDotted( rm.fieldName, s );
            }
            bool match = false;
            for( BSONElementSet::const_iterator i = s.begin(); i != s.end(); ++i )
                if ( regexMatches(rm, *i) )
                    match = true;
            if ( !match ^ rm.isNot )
                return false;
        }
        
        if ( where ) {
            if ( where->func == 0 ) {
                uassert( 10070 , "$where compile error", false);
                return false; // didn't compile
            }
            
            if ( where->jsScope ){
                where->scope->init( where->jsScope );
            }
            where->scope->setThis( const_cast< BSONObj * >( &jsobj ) );
            where->scope->setObject( "obj", const_cast< BSONObj & >( jsobj ) );
            where->scope->setBoolean( "fullObject" , true ); // this is a hack b/c fullObject used to be relevant
            
            int err = where->scope->invoke( where->func , BSONObj() , 1000 * 60 , false );
            where->scope->setThis( 0 );
            if ( err == -3 ) { // INVOKE_ERROR
                stringstream ss;
                ss << "error on invocation of $where function:\n" 
                   << where->scope->getError();
                uassert( 10071 , ss.str(), false);
                return false;
            } else if ( err != 0 ) { // ! INVOKE_SUCCESS
                uassert( 10072 , "unknown error in invocation of $where function", false);
                return false;                
            }
            return where->scope->getBoolean( "return" ) != 0;

        }

        return true;
    }

    struct JSObj1 js1;

#pragma pack(1)
    struct JSObj2 {
        JSObj2() {
            totsize=sizeof(JSObj2);
            s = String;
            strcpy_s(sname, 7, "abcdef");
            slen = 10;
            strcpy_s(sval, 10, "123456789");
            eoo = EOO;
        }
        unsigned totsize;
        char s;
        char sname[7];
        unsigned slen;
        char sval[10];
        char eoo;
    } js2;

    struct JSUnitTest : public UnitTest {
        void run() {

            BSONObj j1((const char *) &js1);
            BSONObj j2((const char *) &js2);
            Matcher m(j2);
            assert( m.matches(j1) );
            js2.sval[0] = 'z';
            assert( !m.matches(j1) );
            Matcher n(j1);
            assert( n.matches(j1) );
            assert( !n.matches(j2) );

            BSONObj j0 = BSONObj();
//		BSONObj j0((const char *) &js0);
            Matcher p(j0);
            assert( p.matches(j1) );
            assert( p.matches(j2) );
        }
    } jsunittest;

#pragma pack()

    struct RXTest : public UnitTest {

        RXTest() {
        }
        
        void run() {
            /*
            static const boost::regex e("(\\d{4}[- ]){3}\\d{4}");
            static const boost::regex b(".....");
            out() << "regex result: " << regex_match("hello", e) << endl;
            out() << "regex result: " << regex_match("abcoo", b) << endl;
            */

            int ret = 0;
            
            pcre_config( PCRE_CONFIG_UTF8 , &ret );
            massert( 10342 ,  "pcre not compiled with utf8 support" , ret );

            pcrecpp::RE re1(")({a}h.*o");
            pcrecpp::RE re("h.llo");
            assert( re.FullMatch("hello") );
            assert( !re1.FullMatch("hello") );


            pcrecpp::RE_Options options;
            options.set_utf8(true);
            pcrecpp::RE part("dwi", options);
            assert( part.PartialMatch("dwight") );

            pcre_config( PCRE_CONFIG_UNICODE_PROPERTIES , &ret );
            if ( ! ret )
                cout << "warning: some regex utf8 things will not work.  pcre build doesn't have --enable-unicode-properties" << endl;
            
        }
    } rxtest;

} // namespace mongo<|MERGE_RESOLUTION|>--- conflicted
+++ resolved
@@ -292,14 +292,9 @@
                             _builders.push_back( b );
                             b->appendAs(fe, e.fieldName());                                
                             // these are types where ElementMatcher has all the info
-<<<<<<< HEAD
-                            basics.push_back( ElementMatcher( e , op, isNot ) );
-                            break;
-=======
-                            basics.push_back( ElementMatcher( b->done().firstElement() , op ) );
+                            basics.push_back( ElementMatcher( b->done().firstElement() , op, isNot ) );
                             break;                                
                         }
->>>>>>> 07903121
                         case BSONObj::opSIZE:{
                             shared_ptr< BSONObjBuilder > b( new BSONObjBuilder() );
                             _builders.push_back( b );
