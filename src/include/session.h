/*-
 * Copyright (c) 2008-2014 WiredTiger, Inc.
 *	All rights reserved.
 *
 * See the file LICENSE for redistribution information.
 */

/*
 * WT_DATA_HANDLE_CACHE --
 *	Per-session cache of handles to avoid synchronization when opening
 *	cursors.
 */
struct __wt_data_handle_cache {
	WT_DATA_HANDLE *dhandle;

	SLIST_ENTRY(__wt_data_handle_cache) l;
};

/*
 * WT_HAZARD --
 *	A hazard pointer.
 */
struct __wt_hazard {
	WT_PAGE *page;			/* Page address */
#ifdef HAVE_DIAGNOSTIC
	const char *file;		/* File/line where hazard acquired */
	int	    line;
#endif
};

<<<<<<< HEAD
/* Get the connection implementation for a session */
#define	S2C(session) ((WT_CONNECTION_IMPL *)(session)->iface.connection)
=======
typedef	enum {
	WT_SERIAL_NONE=0,		/* No request */
	WT_SERIAL_FUNC=1,		/* Function, then return */
	WT_SERIAL_EVICT=2,		/* Function, then schedule evict */
} wq_state_t;

/* Get the connection for a session */
#define	S2C(session)	  ((WT_CONNECTION_IMPL *)(session)->iface.connection)
#define	S2C_SAFE(session) ((session) == NULL ? NULL : S2C(session))
>>>>>>> c09aa41d

/* Get the btree for a session */
#define	S2BT(session)	   ((WT_BTREE *)(session)->dhandle->handle)
#define	S2BT_SAFE(session) ((session)->dhandle == NULL ? NULL : S2BT(session))

/*
 * WT_SESSION_IMPL --
 *	Implementation of WT_SESSION.
 */
struct __wt_session_impl {
	WT_SESSION iface;

	void	*lang_private;		/* Language specific private storage */

	u_int active;			/* Non-zero if the session is in-use */

	const char *name;		/* Name */
	uint32_t id;			/* UID, offset in session array */

	WT_CONDVAR *cond;		/* Condition variable */

	WT_EVENT_HANDLER *event_handler;/* Application's event handlers */

	WT_DATA_HANDLE *dhandle;	/* Current data handle */

					/* Session handle reference list */
	SLIST_HEAD(__dhandles, __wt_data_handle_cache) dhandles;
#define	WT_DHANDLE_SWEEP_WAIT	60	/* Wait before discarding */
#define	WT_DHANDLE_SWEEP_PERIOD	20	/* Only sweep every 20 seconds */
	time_t last_sweep;		/* Last sweep for dead handles */

	WT_CURSOR *cursor;		/* Current cursor */
					/* Cursors closed with the session */
	TAILQ_HEAD(__cursors, __wt_cursor) cursors;

	WT_CURSOR_BACKUP *bkp_cursor;	/* Hot backup cursor */
	WT_COMPACT	 *compact;	/* Compact state */

	WT_BTREE *metafile;		/* Metadata file */
	void	*meta_track;		/* Metadata operation tracking */
	void	*meta_track_next;	/* Current position */
	void	*meta_track_sub;	/* Child transaction / save point */
	size_t	 meta_track_alloc;	/* Currently allocated */
	int	 meta_track_nest;	/* Nesting level of meta transaction */
#define	WT_META_TRACKING(session)	(session->meta_track_next != NULL)

	TAILQ_HEAD(__tables, __wt_table) tables;

	WT_ITEM	**scratch;		/* Temporary memory for any function */
	u_int	scratch_alloc;		/* Currently allocated */
#ifdef HAVE_DIAGNOSTIC
	/*
	 * It's hard to figure out from where a buffer was allocated after it's
	 * leaked, so in diagnostic mode we track them; DIAGNOSTIC can't simply
	 * add additional fields to WT_ITEM structures because they are visible
	 * to applications, create a parallel structure instead.
	 */
	struct __wt_scratch_track {
		const char *file;	/* Allocating file, line */
		int line;
	} *scratch_track;
#endif

	WT_TXN_ISOLATION isolation;
	WT_TXN	txn;			/* Transaction state */
	u_int	ncursors;		/* Count of active file cursors. */

	WT_REF **excl;			/* Eviction exclusive list */
	u_int	 excl_next;		/* Next empty slot */
	size_t	 excl_allocated;	/* Bytes allocated */

	void	*block_manager;		/* Block-manager support */
	int	(*block_manager_cleanup)(WT_SESSION_IMPL *);
	void	*reconcile;		/* Reconciliation support */
	int	(*reconcile_cleanup)(WT_SESSION_IMPL *);

	u_int	cache_checks;		/* Count of cache full checks */

	int compaction;			/* Compaction did some work */
	int skip_schema_lock;		/* Another thread holds the schema lock
					 * on our behalf */

	/*
	 * The free-on-transactional generation" memory and hazard information
	 * persist past session close, because they are accessed by threads of
	 * control other than the thread owning the session.  They live at the
	 * end of the structure so it's somewhat easier to clear everything but
	 * the fields that persist.
	 */
#define	WT_SESSION_CLEAR_SIZE(s)					\
	(WT_PTRDIFF(&(s)->flags, s) + sizeof((s)->flags))
	uint32_t flags;

	/*
	 * Sessions can "free" memory that may still be in use, and we use a
	 * transactional generation to track it, that is, the session stores
	 * a reference to the memory and a current transaction ID; when the
	 * oldest transaction ID has moved beyond that point, the memory can
	 * be discarded for real.
	 */
	struct __wt_fotxn {
		uint64_t    txnid;	/* Transaction ID */
		void *p;		/* Memory, length */
		size_t	    len;
	} *fotxn;			/* Free-on-transaction array */
	size_t  fotxn_cnt;		/* Array entries */
	size_t  fotxn_size;		/* Array size */

	/*
	 * Hazard pointers.
	 * The number of hazard pointers that can be in use grows dynamically.
	 */
#define	WT_HAZARD_INCR		10
	uint32_t   hazard_size;		/* Allocated slots in hazard array. */
	uint32_t   nhazard;		/* Count of active hazard pointers */
	WT_HAZARD *hazard;		/* Hazard pointer array */
} WT_GCC_ATTRIBUTE((aligned(WT_CACHE_LINE_ALIGNMENT)));<|MERGE_RESOLUTION|>--- conflicted
+++ resolved
@@ -28,20 +28,9 @@
 #endif
 };
 
-<<<<<<< HEAD
 /* Get the connection implementation for a session */
-#define	S2C(session) ((WT_CONNECTION_IMPL *)(session)->iface.connection)
-=======
-typedef	enum {
-	WT_SERIAL_NONE=0,		/* No request */
-	WT_SERIAL_FUNC=1,		/* Function, then return */
-	WT_SERIAL_EVICT=2,		/* Function, then schedule evict */
-} wq_state_t;
-
-/* Get the connection for a session */
 #define	S2C(session)	  ((WT_CONNECTION_IMPL *)(session)->iface.connection)
 #define	S2C_SAFE(session) ((session) == NULL ? NULL : S2C(session))
->>>>>>> c09aa41d
 
 /* Get the btree for a session */
 #define	S2BT(session)	   ((WT_BTREE *)(session)->dhandle->handle)
