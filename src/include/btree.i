/*-
 * Copyright (c) 2008-2014 WiredTiger, Inc.
 *	All rights reserved.
 *
 * See the file LICENSE for redistribution information.
 */

/*
 * __wt_page_is_modified --
 *	Return if the page is dirty.
 */
static inline int
__wt_page_is_modified(WT_PAGE *page)
{
	return (page->modify != NULL && page->modify->write_gen != 0 ? 1 : 0);
}

/*
 * Estimate the per-allocation overhead.  All implementations of malloc / free
 * have some kind of header and pad for alignment.  We can't know for sure what
 * that adds up to, but this is an estimate based on some measurements of heap
 * size versus bytes in use.
 */
#define	WT_ALLOC_OVERHEAD	32

/*
 * __wt_cache_page_inmem_incr --
 *	Increment a page's memory footprint in the cache.
 */
static inline void
__wt_cache_page_inmem_incr(WT_SESSION_IMPL *session, WT_PAGE *page, size_t size)
{
	WT_CACHE *cache;

	size += WT_ALLOC_OVERHEAD;

	cache = S2C(session)->cache;
	(void)WT_ATOMIC_ADD(cache->bytes_inmem, size);
	(void)WT_ATOMIC_ADD(page->memory_footprint, size);
	if (__wt_page_is_modified(page)) {
		(void)WT_ATOMIC_ADD(cache->bytes_dirty, size);
		(void)WT_ATOMIC_ADD(page->modify->bytes_dirty, size);
	}
}

/*
 * __wt_cache_page_inmem_decr --
 *	Decrement a page's memory footprint in the cache.
 */
static inline void
__wt_cache_page_inmem_decr(WT_SESSION_IMPL *session, WT_PAGE *page, size_t size)
{
	WT_CACHE *cache;

	size += WT_ALLOC_OVERHEAD;

	cache = S2C(session)->cache;
	(void)WT_ATOMIC_SUB(cache->bytes_inmem, size);
	(void)WT_ATOMIC_SUB(page->memory_footprint, size);
	if (__wt_page_is_modified(page)) {
		(void)WT_ATOMIC_SUB(cache->bytes_dirty, size);
		(void)WT_ATOMIC_SUB(page->modify->bytes_dirty, size);
	}
}

/*
 * __wt_cache_dirty_incr --
 *	Increment the cache dirty page/byte counts.
 */
static inline void
__wt_cache_dirty_incr(WT_SESSION_IMPL *session, WT_PAGE *page)
{
	WT_CACHE *cache;
	size_t size;

	cache = S2C(session)->cache;
	(void)WT_ATOMIC_ADD(cache->pages_dirty, 1);

	/*
	 * Take care to read the memory_footprint once in case we are racing
	 * with updates.
	 */
	size = page->memory_footprint;
	(void)WT_ATOMIC_ADD(cache->bytes_dirty, size);
	(void)WT_ATOMIC_ADD(page->modify->bytes_dirty, size);
}

/*
 * __wt_cache_dirty_decr --
 *	Decrement the cache dirty page/byte counts.
 */
static inline void
__wt_cache_dirty_decr(WT_SESSION_IMPL *session, WT_PAGE *page)
{
	WT_CACHE *cache;
	size_t size;

	cache = S2C(session)->cache;

	if (cache->pages_dirty < 1) {
		(void)__wt_errx(session,
		   "cache dirty decrement failed: cache dirty page count went "
		   "negative");
		cache->pages_dirty = 0;
	} else
		(void)WT_ATOMIC_SUB(cache->pages_dirty, 1);

	/*
	 * It is possible to decrement the footprint of the page without making
	 * the page dirty (for example when freeing an obsolete update list),
	 * so the footprint could change between read and decrement, and we
	 * might attempt to decrement by a different amount than the bytes held
	 * by the page.
	 *
	 * We catch that by maintaining a per-page dirty size, and fixing the
	 * cache stats if that is non-zero when the page is discarded.
	 *
	 * Also take care that the global size doesn't go negative.  This may
	 * lead to small accounting errors (particularly on the last page of the
	 * last file in a checkpoint), but that will come out in the wash when
	 * the page is evicted.
	 */
	size = WT_MIN(page->memory_footprint, cache->bytes_dirty);
	(void)WT_ATOMIC_SUB(cache->bytes_dirty, size);
	(void)WT_ATOMIC_SUB(page->modify->bytes_dirty, size);
}

/*
 * __wt_cache_page_evict --
 *	Evict pages from the cache.
 */
static inline void
__wt_cache_page_evict(WT_SESSION_IMPL *session, WT_PAGE *page)
{
	WT_CACHE *cache;
	WT_PAGE_MODIFY *mod;

	cache = S2C(session)->cache;
	mod = page->modify;

	/*
	 * In rare cases, we may race tracking a page's dirty footprint.
	 * If so, we will get here with a non-zero dirty_size in the page, and
	 * we can fix the global stats.
	 */
	if (mod != NULL && mod->bytes_dirty != 0)
		(void)WT_ATOMIC_SUB(cache->bytes_dirty, mod->bytes_dirty);

	WT_ASSERT(session, page->memory_footprint != 0);
	(void)WT_ATOMIC_ADD(cache->bytes_evict, page->memory_footprint);
	page->memory_footprint = 0;

	(void)WT_ATOMIC_ADD(cache->pages_evict, 1);
}

static inline uint64_t
__wt_cache_read_gen(WT_SESSION_IMPL *session)
{
	return (S2C(session)->cache->read_gen);
}

static inline void
__wt_cache_read_gen_incr(WT_SESSION_IMPL *session)
{
	++S2C(session)->cache->read_gen;
}

static inline uint64_t
__wt_cache_read_gen_set(WT_SESSION_IMPL *session)
{
	/*
	 * We return read-generations from the future (where "the future" is
	 * measured by increments of the global read generation).  The reason
	 * is because when acquiring a new hazard pointer for a page, we can
	 * check its read generation, and if the read generation isn't less
	 * than the current global generation, we don't bother updating the
	 * page.  In other words, the goal is to avoid some number of updates
	 * immediately after each update we have to make.
	 */
	return (__wt_cache_read_gen(session) + WT_READ_GEN_STEP);
}

/*
 * __wt_cache_pages_inuse --
 *	Return the number of pages in use.
 */
static inline uint64_t
__wt_cache_pages_inuse(WT_CACHE *cache)
{
	return (cache->pages_inmem - cache->pages_evict);
}

/*
 * __wt_cache_bytes_inuse --
 *	Return the number of bytes in use.
 */
static inline uint64_t
__wt_cache_bytes_inuse(WT_CACHE *cache)
{
	return (cache->bytes_inmem - cache->bytes_evict);
}

/*
 * __wt_page_refp --
 *      Return the offset of the parent's index referencing the page's WT_REF
 * structure.
 */
static inline int
__wt_page_refp(WT_SESSION_IMPL *session,
    WT_PAGE *page, WT_PAGE_INDEX **pindexp, uint32_t *slotp)
{
	WT_PAGE_INDEX *pindex;
	WT_PAGE *parent;
	uint32_t i;

	/* The root page has no WT_REF structure. */
	WT_ASSERT(session, !WT_PAGE_IS_ROOT(page));
	if (WT_PAGE_IS_ROOT(page))
		return (EINVAL);

	/*
	 * Copy the parent page's index value: the page can split at any time,
	 * but the index's value is always valid, even if it's not up-to-date.
	 */
retry:	parent = page->parent;
	pindex = *pindexp = parent->pg_intl_index;

	/*
	 * Use the page's WT_REF hint: unless the page has split it should point
	 * to the correct location.  (It's not an error for a hint to be wrong,
	 * we usually don't initialize it when a page is first linked into the
	 * tree, it just means the first retrieval is slower.)  If the page has
	 * split, we'd expect the hint to point earlier in the array than the
	 * page's actual WT_REF, so the first loop is from the hint to the end
	 * of the list and the second loop is from the start of the array to the
	 * end of the array.  (The second loop overlaps the first, but that will
	 * only happen in cases where we've deepened the tree and we're going to
	 * yield the processor anyway.)
	 */
	for (i = page->ref_hint; i < pindex->entries; ++i)
		if (pindex->index[i]->page == page) {
			*slotp = page->ref_hint = i;
			return (0);
		}
	for (i = 0; i < pindex->entries; ++i)
		if (pindex->index[i]->page == page) {
			*slotp = page->ref_hint = i;
			return (0);
		}

	/*
	 * If we don't find our reference, the parent page split and our parent
	 * pointer references the wrong page.  After internal page splits, any
	 * in-memory children are updated with their new parent pointer, so we
	 * wait on that update.  Yield the processor and try again.
	 */
	__wt_yield();
	goto retry;
}

/*
 * __wt_page_ref --
 *      Return a pointer to the page's WT_REF structure.
 */
static inline WT_REF *
__wt_page_ref(WT_SESSION_IMPL *session, WT_PAGE *page)
{
	WT_PAGE_INDEX *pindex;
	uint32_t slot;

	if (WT_PAGE_IS_ROOT(page))
		return (NULL);

	return (__wt_page_refp(
	    session, page, &pindex, &slot) == 0 ? pindex->index[slot] : NULL);
}

/*
 * __wt_page_modify_init --
 *	A page is about to be modified, allocate the modification structure.
 */
static inline int
__wt_page_modify_init(WT_SESSION_IMPL *session, WT_PAGE *page)
{
	WT_CONNECTION_IMPL *conn;
	WT_PAGE_MODIFY *modify;

	if (page->modify != NULL)
		return (0);

	conn = S2C(session);

	WT_RET(__wt_calloc_def(session, 1, &modify));

	/*
	 * Select a spinlock for the page; let the barrier immediately below
	 * keep things from racing too badly.
	 */
	modify->page_lock = ++conn->page_lock_cnt % WT_PAGE_LOCKS(conn);

	/*
	 * Multiple threads of control may be searching and deciding to modify
	 * a page.  If our modify structure is used, update the page's memory
	 * footprint, else discard the modify structure, another thread did the
	 * work.
	 */
	if (WT_ATOMIC_CAS(page->modify, NULL, modify))
		__wt_cache_page_inmem_incr(session, page, sizeof(*modify));
	else
		__wt_free(session, modify);
	return (0);
}

/*
 * __wt_page_only_modify_set --
 *	Mark the page (but only the page) dirty.
 */
static inline void
__wt_page_only_modify_set(WT_SESSION_IMPL *session, WT_PAGE *page)
{
	/*
	 * We depend on atomic-add being a write barrier, that is, a barrier to
	 * ensure all changes to the page are flushed before updating the page
	 * write generation and/or marking the tree dirty, otherwise checkpoints
	 * and/or page reconciliation might be looking at a clean page/tree.
	 *
	 * Every time the page transitions from clean to dirty, update the cache
	 * and transactional information.
	 */
	if (WT_ATOMIC_ADD(page->modify->write_gen, 1) == 1) {
		__wt_cache_dirty_incr(session, page);

		/*
		 * The page can never end up with changes older than the oldest
		 * running transaction.
		 */
		if (F_ISSET(&session->txn, TXN_RUNNING))
			page->modify->disk_snap_min = session->txn.snap_min;
	}

	/* Check if this is the largest transaction ID to update the page. */
	if (TXNID_LT(page->modify->update_txn, session->txn.id))
		page->modify->update_txn = session->txn.id;
}

/*
 * __wt_page_modify_set --
 *	Mark the page and tree dirty.
 */
static inline void
__wt_page_modify_set(WT_SESSION_IMPL *session, WT_PAGE *page)
{
	/*
	 * Mark the tree dirty (even if the page is already marked dirty, newly
	 * created pages to support "empty" files are dirty, but the file isn't
	 * marked dirty until there's a real change needing to be written. Test
	 * before setting the dirty flag, it's a hot cache line.
	 *
	 * The tree's modified flag is cleared by the checkpoint thread: set it
	 * and insert a barrier before dirtying the page.  (I don't think it's
	 * a problem if the tree is marked dirty with all the pages clean, it
	 * might result in an extra checkpoint that doesn't do any work but it
	 * shouldn't cause problems; regardless, let's play it safe.)
	 */
	if (S2BT(session)->modified == 0) {
		S2BT(session)->modified = 1;
		WT_FULL_BARRIER();
	}

	__wt_page_only_modify_set(session, page);
}

/*
 * __wt_off_page --
 *	Return if a pointer references off-page data.
 */
static inline int
__wt_off_page(WT_PAGE *page, const void *p)
{
	/*
	 * There may be no underlying page, in which case the reference is
	 * off-page by definition.
	 */
	return (page->dsk == NULL ||
	    p < (void *)page->dsk ||
	    p >= (void *)((uint8_t *)page->dsk + page->dsk->mem_size));
}

/*
 * __wt_ref_key --
 *	Return a reference to a row-store internal page key as cheaply as
 * possible.
 */
static inline void
__wt_ref_key(WT_PAGE *page, WT_REF *ref, void *keyp, size_t *sizep)
{
	/*
	 * An internal page key is in one of two places: if we instantiated the
	 * key (for example, when reading the page), WT_REF.key.ikey references
	 * a WT_IKEY structure, otherwise, WT_REF.key.pkey references an on-page
	 * key.
	 *
	 * Now the magic: Any allocated memory will have a low-order bit of 0
	 * (the return from malloc must be aligned to store any standard type,
	 * and we assume there's always going to be a standard type requiring
	 * even-byte alignment).  An on-page key consists of an offset/length
	 * pair.  We can fit the maximum page size into 31 bits, so we use the
	 * low-order bit in the on-page value to flag the next 31 bits as a
	 * page offset and the other 32 bits as the key's length, not a WT_IKEY
	 * pointer.  This breaks if allocation chunks aren't even-byte aligned
	 * or pointers and uint64_t's don't always map their low-order bits to
	 * the same location.
	 */
	if (ref->key.pkey & 0x01) {
		*(void **)keyp =
		    WT_PAGE_REF_OFFSET(page, (ref->key.pkey & 0xFFFFFFFF) >> 1);
		*sizep = ref->key.pkey >> 32;
	} else {
		*(void **)keyp = WT_IKEY_DATA(ref->key.ikey);
		*sizep = ((WT_IKEY *)ref->key.ikey)->size;
	}
}

/*
 * __wt_ref_key_onpage_set --
 *	Set a WT_REF to reference an on-page key.
 */
static inline void
__wt_ref_key_onpage_set(WT_PAGE *page, WT_REF *ref, WT_CELL_UNPACK *unpack)
{
	/*
	 * See the comment in __wt_ref_key for an explanation of the magic.
	 */
	ref->key.pkey =
	    (uint64_t)unpack->size << 32 |
	    (uint32_t)WT_PAGE_DISK_OFFSET(page, unpack->data) << 1 |
	    0x01;
}

/*
 * __wt_ref_key_instantiated --
 *	Return an instantiated key from a WT_REF.
 */
static inline WT_IKEY *
__wt_ref_key_instantiated(WT_REF *ref)
{
	/*
	 * See the comment in __wt_ref_key for an explanation of the magic.
	 */
	return (ref->key.pkey & 0x01 ? NULL : ref->key.ikey);
}

/*
 * __wt_ref_key_clear --
 *	Clear a WT_REF key.
 */
static inline void
__wt_ref_key_clear(WT_REF *ref)
{
	/* The key union has 3 fields, all of which are 8B. */
	ref->key.recno = 0;
}

/*
 * __wt_row_leaf_key --
 *	Set a buffer to reference a row-store leaf page key as cheaply as
 * possible.
 */
static inline int
__wt_row_leaf_key(WT_SESSION_IMPL *session,
    WT_PAGE *page, WT_ROW *rip, WT_ITEM *key, int instantiate)
{
	WT_BTREE *btree;
	WT_IKEY *ikey;
	WT_CELL_UNPACK unpack;

	btree = S2BT(session);

	/*
	 * A subset of __wt_row_leaf_key_work, that is, calling that function
	 * should give you the same results as calling this one; this function
	 * exists to inline fast-path checks for already instantiated keys and
	 * on-page uncompressed keys.
	 */
retry:	ikey = WT_ROW_KEY_COPY(rip);

	/*
	 * Key copied.
	 * If the key has been instantiated for any reason, off-page, use it.
	 */
	if (__wt_off_page(page, ikey)) {
		key->data = WT_IKEY_DATA(ikey);
		key->size = ikey->size;
		return (0);
	}

	/* If the key isn't compressed or an overflow, take it from the page. */
	if (btree->huffman_key == NULL) {
		__wt_cell_unpack((WT_CELL *)ikey, &unpack);
		if (unpack.type == WT_CELL_KEY && unpack.prefix == 0) {
			key->data = unpack.data;
			key->size = unpack.size;
			return (0);
		}
	}

	/*
	 * We have to build the key (it's never been instantiated, and it's some
	 * kind of compressed or overflow key).
	 *
	 * Magic: the row-store leaf page search loop calls us to instantiate
	 * keys, and it's not prepared to handle memory being allocated in the
	 * key's WT_ITEM.  Call __wt_row_leaf_key_work to instantiate the key
	 * with no buffer reference, then retry to pick up a simple reference
	 * to the instantiated key.
	 */
	if (instantiate) {
		WT_RET(__wt_row_leaf_key_work(session, page, rip, NULL, 1));
		goto retry;
	}

	/*
	 * If instantiate wasn't set, our caller is prepared to handle memory
	 * allocations in the key's WT_ITEM, pass the key.
	 */
	return (__wt_row_leaf_key_work(session, page, rip, key, 0));
}

/*
 * __wt_cursor_row_leaf_key --
 *	Set a buffer to reference a cursor-referenced row-store leaf page key.
 */
static inline int
__wt_cursor_row_leaf_key(WT_CURSOR_BTREE *cbt, WT_ITEM *key)
{
	WT_PAGE *page;
	WT_ROW *rip;
	WT_SESSION_IMPL *session;

	/*
	 * If the cursor references a WT_INSERT item, take the key from there,
	 * else take the key from the original page.
	 */
	if (cbt->ins == NULL) {
		session = (WT_SESSION_IMPL *)cbt->iface.session;
		page = cbt->page;
		rip = &page->u.row.d[cbt->slot];
		WT_RET(__wt_row_leaf_key(session, page, rip, key, 1));
	} else {
		key->data = WT_INSERT_KEY(cbt->ins);
		key->size = WT_INSERT_KEY_SIZE(cbt->ins);
	}
	return (0);
}

/*
 * __wt_row_leaf_value --
 *	Return a pointer to the value cell for a row-store leaf page key, or
 * NULL if there isn't one.
 */
static inline WT_CELL *
__wt_row_leaf_value(WT_PAGE *page, WT_ROW *rip)
{
	WT_CELL *cell;
	WT_CELL_UNPACK unpack;

	cell = WT_ROW_KEY_COPY(rip);

	/*
	 * Key copied.
	 *
	 * Cell now either references a WT_IKEY structure with a cell offset,
	 * or references the on-page key WT_CELL.  Both can be processed
	 * regardless of what other threads are doing.  If it's the former,
	 * use it to get the latter.
	 */
	if (__wt_off_page(page, cell))
		cell = WT_PAGE_REF_OFFSET(page, ((WT_IKEY *)cell)->cell_offset);

	/* Unpack the key cell, then return its associated value cell. */
	__wt_cell_unpack(cell, &unpack);
	cell = (WT_CELL *)((uint8_t *)cell + __wt_cell_total_len(&unpack));
	return (__wt_cell_leaf_value_parse(page, cell));
}

/*
 * __wt_ref_info --
 *	Return the addr/size and type triplet for a reference.
 */
static inline int
__wt_ref_info(WT_SESSION_IMPL *session, WT_PAGE *page,
    WT_REF *ref, const uint8_t **addrp, size_t *sizep, u_int *typep)
{
	WT_ADDR *addr;
	WT_CELL_UNPACK *unpack, _unpack;

	addr = ref->addr;
	unpack = &_unpack;

	/*
	 * If NULL, there is no location.
	 * If off-page, the pointer references a WT_ADDR structure.
	 * If on-page, the pointer references a cell.
	 *
	 * The type is of a limited set: internal, leaf or no-overflow leaf.
	 */
	if (addr == NULL) {
		*addrp = NULL;
		*sizep = 0;
		if (typep != NULL)
			*typep = 0;
	} else if (__wt_off_page(page, addr)) {
		*addrp = addr->addr;
		*sizep = addr->size;
		if (typep != NULL)
			switch (addr->type) {
			case WT_ADDR_INT:
				*typep = WT_CELL_ADDR_INT;
				break;
			case WT_ADDR_LEAF:
				*typep = WT_CELL_ADDR_LEAF;
				break;
			case WT_ADDR_LEAF_NO:
				*typep = WT_CELL_ADDR_LEAF_NO;
				break;
			WT_ILLEGAL_VALUE(session);
			}
	} else {
		__wt_cell_unpack((WT_CELL *)addr, unpack);
		*addrp = unpack->data;
		*sizep = unpack->size;
		if (typep != NULL)
			*typep = unpack->type;
	}
	return (0);
}

/*
 * __wt_eviction_force_check --
 *	Check if a page matches the criteria for forced eviction.
 */
static inline int
__wt_eviction_force_check(WT_SESSION_IMPL *session, WT_PAGE *page)
{
	WT_BTREE *btree;

	btree = S2BT(session);

	/* Pages are usually small enough, check that first. */
	if (page->memory_footprint < btree->maxmempage)
		return (0);

	/* Leaf pages only. */
	if (page->type != WT_PAGE_COL_FIX &&
	    page->type != WT_PAGE_COL_VAR &&
	    page->type != WT_PAGE_ROW_LEAF)
		return (0);

	/* Eviction may be turned off, although that's rare. */
	if (F_ISSET(btree, WT_BTREE_NO_EVICTION))
		return (0);

	/*
	 * It's hard to imagine a page with a huge memory footprint that has
	 * never been modified, but check to be sure.
	 */
	if (page->modify == NULL)
		return (0);

	return (1);
}

/*
 * __wt_eviction_force_txn_check --
 *	Check if the current transaction permits forced eviction of a page.
 */
static inline int
__wt_eviction_force_txn_check(WT_SESSION_IMPL *session, WT_PAGE *page)
{
	WT_TXN_STATE *txn_state;

	/*
	 * Only try if there is a chance of success.  If the page has already
	 * been split and this transaction is already pinning the oldest ID so
	 * that the page can't be evicted, it has to complete before eviction
	 * can succeed.
	 */
	txn_state = &S2C(session)->txn_global.states[session->id];
	if (!F_ISSET_ATOMIC(page, WT_PAGE_WAS_SPLIT) ||
	    txn_state->snap_min == WT_TXN_NONE ||
	    TXNID_LT(page->modify->update_txn, txn_state->snap_min))
		return (1);

	return (0);
}

/*
 * __wt_page_release --
 *	Release a reference to a page.
 */
static inline int
__wt_page_release(WT_SESSION_IMPL *session, WT_PAGE *page)
{
	WT_DECL_RET;
	WT_REF *ref;

	/*
	 * Discard our hazard pointer.  Ignore pages we don't have and the root
	 * page, which sticks in memory, regardless.
	 */
	if (page == NULL || WT_PAGE_IS_ROOT(page))
		return (0);

	/*
	 * Try to immediately evict pages if they have the special "oldest"
	 * read generation and we have some chance of succeeding.
	 */
<<<<<<< HEAD
	if (page->read_gen != WT_READ_GEN_OLDEST)
		goto skip;
	if (WT_TXN_ACTIVE(&session->txn))
		goto skip;
	ref = __wt_page_ref(session, page);
	if (WT_ATOMIC_CAS(ref->state, WT_REF_MEM, WT_REF_LOCKED)) {
=======
	if (page->read_gen == WT_READ_GEN_OLDEST &&
	    __wt_eviction_force_txn_check(session, page) &&
	    WT_ATOMIC_CAS(page->ref->state, WT_REF_MEM, WT_REF_LOCKED)) {
>>>>>>> f2b1c409
		if ((ret = __wt_hazard_clear(session, page)) != 0) {
			ref->state = WT_REF_MEM;
			return (ret);
		}

		WT_TRET(__wt_evict_page(session, &page));
		if (ret == 0)
			WT_STAT_FAST_CONN_INCR(session, cache_eviction_force);
		else
			WT_STAT_FAST_CONN_INCR(
			    session, cache_eviction_force_fail);
		if (ret == EBUSY)
			ret = 0;
		return (ret);
	}

skip:
	return (__wt_hazard_clear(session, page));
}

/*
 * __wt_page_swap_func --
 *	Swap one page's hazard pointer for another one when hazard pointer
 * coupling up/down the tree.
 */
static inline int
__wt_page_swap_func(WT_SESSION_IMPL *session,
    WT_PAGE *held, WT_PAGE *parent, WT_REF *ref, int cleanup
#ifdef HAVE_DIAGNOSTIC
    , const char *file, int line
#endif
    )
{
	WT_DECL_RET;
	int acquired;

	/*
	 * This function is here to simplify the error handling during hazard
	 * pointer coupling so we never leave a hazard pointer dangling.  The
	 * assumption is we're holding a hazard pointer on "held", and want to
	 * acquire a hazard pointer on the page referenced by a parent/ref
	 * pair, releasing the hazard pointer on page "held" when we're done.
	 * If we can't get the page we want, optionally discard the original
	 * hazard pointer.
	 */
	ret = __wt_page_in_func(session, parent, ref
#ifdef HAVE_DIAGNOSTIC
	    , file, line
#endif
	    );
	acquired = ret == 0;

	/*
	 * If we got the page we wanted, or we're discarding all hazard pointers
	 * on error, discard the original held pointer.
	 */
	if (acquired || cleanup)
		WT_TRET(__wt_page_release(session, held));

	/*
	 * If there was an error discarding the original held pointer, discard
	 * the acquired pointer too, keeping it is never useful.
	 */
	if (acquired && ret != 0)
		WT_TRET(__wt_page_release(session, ref->page));
	return (ret);
}

/*
 * __wt_page_hazard_check --
 *	Return if there's a hazard pointer to the page in the system.
 */
static inline WT_HAZARD *
__wt_page_hazard_check(WT_SESSION_IMPL *session, WT_PAGE *page)
{
	WT_CONNECTION_IMPL *conn;
	WT_HAZARD *hp;
	WT_SESSION_IMPL *s;
	uint32_t i, hazard_size, session_cnt;

	conn = S2C(session);

	/*
	 * No lock is required because the session array is fixed size, but it
	 * may contain inactive entries.  We must review any active session
	 * that might contain a hazard pointer, so insert a barrier before
	 * reading the active session count.  That way, no matter what sessions
	 * come or go, we'll check the slots for all of the sessions that could
	 * have been active when we started our check.
	 */
	WT_ORDERED_READ(session_cnt, conn->session_cnt);
	for (s = conn->sessions, i = 0; i < session_cnt; ++s, ++i) {
		if (!s->active)
			continue;
		WT_ORDERED_READ(hazard_size, s->hazard_size);
		for (hp = s->hazard; hp < s->hazard + hazard_size; ++hp)
			if (hp->page == page)
				return (hp);
	}
	return (NULL);
}

/*
 * __wt_eviction_force --
 *	Forcefully evict a page, if possible.
 */
static inline int
__wt_eviction_force(WT_SESSION_IMPL *session, WT_PAGE *page)
{
	/*
	 * Check if eviction has a chance of succeeding, otherwise stall to
	 * give other transactions a chance to complete.
	 */
	__wt_txn_update_oldest(session);
	if (!F_ISSET_ATOMIC(page, WT_PAGE_EVICT_FORCE) ||
	    __wt_txn_visible_all(session, page->modify->update_txn)) {
		F_SET_ATOMIC(page, WT_PAGE_EVICT_FORCE);
		page->read_gen = WT_READ_GEN_OLDEST;
		WT_RET(__wt_page_release(session, page));
		WT_RET(__wt_evict_server_wake(session));
	} else {
		WT_RET(__wt_page_release(session, page));
		__wt_sleep(0, 10000);
	}

	return (0);
}

/*
 * __wt_skip_choose_depth --
 *	Randomly choose a depth for a skiplist insert.
 */
static inline u_int
__wt_skip_choose_depth(void)
{
	u_int d;

	for (d = 1; d < WT_SKIP_MAXDEPTH &&
	    __wt_random() < WT_SKIP_PROBABILITY; d++)
		;
	return (d);
}

/*
 * __wt_btree_size_overflow --
 *	Check if the size of an in-memory tree with a single leaf page is over
 * a specified maximum.  If called on anything other than a simple tree with a
 * single leaf page, returns true so the calling code will switch to a new tree.
 */
static inline int
__wt_btree_size_overflow(WT_SESSION_IMPL *session, uint64_t maxsize)
{
	WT_BTREE *btree;
	WT_PAGE *child, *root;
	WT_PAGE_INDEX *pindex;
	WT_REF *first;

	btree = S2BT(session);
	root = btree->root_page;

	if (root == NULL)
		return (0);

	pindex = root->pg_intl_index;
	first = pindex->index[0];
	if ((child = first->page) == NULL)
		return (0);

	/* Make sure this is a simple tree, or LSM should switch. */
	if (!F_ISSET(btree, WT_BTREE_NO_EVICTION) ||
	    pindex->entries != 1 ||
	    first->state != WT_REF_MEM ||
	    child->type != WT_PAGE_ROW_LEAF)
		return (1);

	return (child->memory_footprint > maxsize);
}

/*
 * __wt_lex_compare --
 *	Lexicographic comparison routine.
 *
 * Returns:
 *	< 0 if user_item is lexicographically < tree_item
 *	= 0 if user_item is lexicographically = tree_item
 *	> 0 if user_item is lexicographically > tree_item
 *
 * We use the names "user" and "tree" so it's clear in the btree code which
 * the application is looking at when we call its comparison func.
 */
static inline int
__wt_lex_compare(const WT_ITEM *user_item, const WT_ITEM *tree_item)
{
	const uint8_t *userp, *treep;
	size_t len, usz, tsz;

	usz = user_item->size;
	tsz = tree_item->size;
	len = WT_MIN(usz, tsz);

	for (userp = user_item->data, treep = tree_item->data;
	    len > 0;
	    --len, ++userp, ++treep)
		if (*userp != *treep)
			return (*userp < *treep ? -1 : 1);

	/* Contents are equal up to the smallest length. */
	return ((usz == tsz) ? 0 : (usz < tsz) ? -1 : 1);
}

#define	WT_LEX_CMP(s, collator, k1, k2, cmp)				\
	((collator) == NULL ?						\
	(((cmp) = __wt_lex_compare((k1), (k2))), 0) :			\
	(collator)->compare(collator, &(s)->iface, (k1), (k2), &(cmp)))

/*
 * __wt_lex_compare_skip --
 *	Lexicographic comparison routine, but skipping leading bytes.
 *
 * Returns:
 *	< 0 if user_item is lexicographically < tree_item
 *	= 0 if user_item is lexicographically = tree_item
 *	> 0 if user_item is lexicographically > tree_item
 *
 * We use the names "user" and "tree" so it's clear in the btree code which
 * the application is looking at when we call its comparison func.
 */
static inline int
__wt_lex_compare_skip(
    const WT_ITEM *user_item, const WT_ITEM *tree_item, size_t *matchp)
{
	const uint8_t *userp, *treep;
	size_t len, usz, tsz;

	usz = user_item->size;
	tsz = tree_item->size;
	len = WT_MIN(usz, tsz) - *matchp;

	for (userp = (uint8_t *)user_item->data + *matchp,
	    treep = (uint8_t *)tree_item->data + *matchp;
	    len > 0;
	    --len, ++userp, ++treep, ++*matchp)
		if (*userp != *treep)
			return (*userp < *treep ? -1 : 1);

	/* Contents are equal up to the smallest length. */
	return ((usz == tsz) ? 0 : (usz < tsz) ? -1 : 1);
}

#define	WT_LEX_CMP_SKIP(s, collator, k1, k2, cmp, matchp)		\
	((collator) == NULL ?						\
	(((cmp) = __wt_lex_compare_skip((k1), (k2), matchp)), 0) :	\
	(collator)->compare(collator, &(s)->iface, (k1), (k2), &(cmp)))<|MERGE_RESOLUTION|>--- conflicted
+++ resolved
@@ -671,30 +671,6 @@
 }
 
 /*
- * __wt_eviction_force_txn_check --
- *	Check if the current transaction permits forced eviction of a page.
- */
-static inline int
-__wt_eviction_force_txn_check(WT_SESSION_IMPL *session, WT_PAGE *page)
-{
-	WT_TXN_STATE *txn_state;
-
-	/*
-	 * Only try if there is a chance of success.  If the page has already
-	 * been split and this transaction is already pinning the oldest ID so
-	 * that the page can't be evicted, it has to complete before eviction
-	 * can succeed.
-	 */
-	txn_state = &S2C(session)->txn_global.states[session->id];
-	if (!F_ISSET_ATOMIC(page, WT_PAGE_WAS_SPLIT) ||
-	    txn_state->snap_min == WT_TXN_NONE ||
-	    TXNID_LT(page->modify->update_txn, txn_state->snap_min))
-		return (1);
-
-	return (0);
-}
-
-/*
  * __wt_page_release --
  *	Release a reference to a page.
  */
@@ -715,36 +691,27 @@
 	 * Try to immediately evict pages if they have the special "oldest"
 	 * read generation and we have some chance of succeeding.
 	 */
-<<<<<<< HEAD
 	if (page->read_gen != WT_READ_GEN_OLDEST)
 		goto skip;
-	if (WT_TXN_ACTIVE(&session->txn))
-		goto skip;
+
 	ref = __wt_page_ref(session, page);
 	if (WT_ATOMIC_CAS(ref->state, WT_REF_MEM, WT_REF_LOCKED)) {
-=======
-	if (page->read_gen == WT_READ_GEN_OLDEST &&
-	    __wt_eviction_force_txn_check(session, page) &&
-	    WT_ATOMIC_CAS(page->ref->state, WT_REF_MEM, WT_REF_LOCKED)) {
->>>>>>> f2b1c409
 		if ((ret = __wt_hazard_clear(session, page)) != 0) {
 			ref->state = WT_REF_MEM;
 			return (ret);
 		}
-
-		WT_TRET(__wt_evict_page(session, &page));
-		if (ret == 0)
+		if ((ret = __wt_evict_page(session, &page)) == 0)
 			WT_STAT_FAST_CONN_INCR(session, cache_eviction_force);
-		else
+		else {
 			WT_STAT_FAST_CONN_INCR(
 			    session, cache_eviction_force_fail);
-		if (ret == EBUSY)
-			ret = 0;
+			if (ret == EBUSY)
+				ret = 0;
+		}
 		return (ret);
 	}
 
-skip:
-	return (__wt_hazard_clear(session, page));
+skip:	return (__wt_hazard_clear(session, page));
 }
 
 /*
