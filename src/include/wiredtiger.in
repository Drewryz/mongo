/*-
 * Copyright (c) 2008-2014 WiredTiger, Inc.
 *	All rights reserved.
 *
 * See the file LICENSE for redistribution information.
 */

#ifndef	__WIREDTIGER_H_
#define	__WIREDTIGER_H_

#if defined(__cplusplus)
extern "C" {
#endif

/*******************************************
 * Version information
 *******************************************/
#define	WIREDTIGER_VERSION_MAJOR	@VERSION_MAJOR@
#define	WIREDTIGER_VERSION_MINOR	@VERSION_MINOR@
#define	WIREDTIGER_VERSION_PATCH	@VERSION_PATCH@
#define	WIREDTIGER_VERSION_STRING	@VERSION_STRING@

/*******************************************
 * Required includes
 *******************************************/
@wiredtiger_includes_decl@

/*******************************************
 * Portable type names
 *******************************************/
@int8_decl@
@u_int8_decl@
@int16_decl@
@u_int16_decl@
@int32_decl@
@u_int32_decl@
@int64_decl@
@u_int64_decl@

@u_char_decl@
@u_short_decl@
@u_int_decl@
@u_long_decl@
@u_quad_decl@

@uintmax_t_decl@
@uintptr_t_decl@

#if defined(DOXYGEN) || defined(SWIG)
#define	__F(func) func
#else
#define	__F(func) (*func)
#endif

#ifdef SWIG
%{
#include <wiredtiger.h>
%}
#endif

/*!
 * @defgroup wt WiredTiger API
 * The functions, handles and methods applications use to access and manage
 * data with WiredTiger.
 *
 * @{
 */

/*******************************************
 * Public forward structure declarations
 *******************************************/
struct __wt_async_callback;
	typedef struct __wt_async_callback WT_ASYNC_CALLBACK;
struct __wt_async_op;	    typedef struct __wt_async_op WT_ASYNC_OP;
struct __wt_collator;	    typedef struct __wt_collator WT_COLLATOR;
struct __wt_compressor;	    typedef struct __wt_compressor WT_COMPRESSOR;
struct __wt_config_item;    typedef struct __wt_config_item WT_CONFIG_ITEM;
struct __wt_config_parser;
	typedef struct __wt_config_parser WT_CONFIG_PARSER;
struct __wt_connection;	    typedef struct __wt_connection WT_CONNECTION;
struct __wt_cursor;	    typedef struct __wt_cursor WT_CURSOR;
struct __wt_data_source;    typedef struct __wt_data_source WT_DATA_SOURCE;
struct __wt_event_handler;  typedef struct __wt_event_handler WT_EVENT_HANDLER;
struct __wt_extension_api;  typedef struct __wt_extension_api WT_EXTENSION_API;
struct __wt_extractor;	    typedef struct __wt_extractor WT_EXTRACTOR;
struct __wt_item;	    typedef struct __wt_item WT_ITEM;
struct __wt_lsn;	    typedef struct __wt_lsn WT_LSN;
struct __wt_session;	    typedef struct __wt_session WT_SESSION;

#if defined(SWIGJAVA)
#define	WT_HANDLE_NULLABLE(typename)	typename##_NULLABLE
#define	WT_HANDLE_CLOSED(typename)	typename##_CLOSED
typedef WT_CURSOR			WT_CURSOR_NULLABLE;
typedef WT_CURSOR			WT_CURSOR_CLOSED;
typedef WT_SESSION			WT_SESSION_CLOSED;
typedef WT_CONNECTION			WT_CONNECTION_CLOSED;
#elif !defined(DOXYGEN)
#define	WT_HANDLE_NULLABLE(typename)	typename
#define	WT_HANDLE_CLOSED(typename)	typename
#endif

/*!
 * A raw item of data to be managed, including a pointer to the data and a
 * length.
 *
 * WT_ITEM structures do not need to be cleared before use.
 */
struct __wt_item {
	/*!
	 * The memory reference of the data item.
	 *
	 * For items returned by a WT_CURSOR, the pointer is only valid until
	 * the next operation on that cursor.  Applications that need to keep
	 * an item across multiple cursor operations must make a copy.
	 */
	const void *data;

	/*!
	 * The number of bytes in the data item.
	 *
	 * The maximum length of a single column stored in a table is not fixed
	 * (as it partially depends on the underlying file configuration), but
	 * is always a small number of bytes less than 4GB.
	 */
	size_t size;

#ifndef DOXYGEN
#define	WT_ITEM_ALIGNED					0x00000001
#define	WT_ITEM_INUSE					0x00000002
	/* This appears in the middle of the struct to avoid padding. */
	/*! Object flags (internal use). */
	uint32_t flags;

	/*! Managed memory chunk (internal use). */
	void *mem;
	/*! Managed memory size (internal use). */
	size_t memsize;
#endif
};

/*!
 * We rely on this structure being aligned at 64 bits by the compiler,
 * if we were paranoid we could add an unused field to ensure the padding
 * is correct.
 *
 * NOTE:  If you change the contents of this structure you must also update
 * the macros in log.h.
 */
struct __wt_lsn {
	uint32_t        file;           /* Log file number */
	off_t           offset;         /* Log file offset */
};

/*!
 * The maximum packed size of a 64-bit integer.  The ::wiredtiger_struct_pack
 * function will pack single long integers into at most this many bytes.
 */
#define	WT_INTPACK64_MAXSIZE	((int)sizeof (int64_t) + 1)

/*!
 * The maximum packed size of a 32-bit integer.  The ::wiredtiger_struct_pack
 * function will pack single integers into at most this many bytes.
 */
#define	WT_INTPACK32_MAXSIZE	((int)sizeof (int32_t) + 1)

/*!
 * A WT_CURSOR handle is the interface to a cursor.
 *
 * Cursors allow data to be searched, iterated and modified, implementing the
 * CRUD (create, read, update and delete) operations.  Cursors are opened in
 * the context of a session.  If a transaction is started, cursors operate in
 * the context of the transaction until the transaction is resolved.
 *
 * Raw data is represented by key/value pairs of WT_ITEM structures, but
 * cursors can also provide access to fields within the key and value if the
 * formats are described in the WT_SESSION::create method.
 *
 * In the common case, a cursor is used to access records in a table.  However,
 * cursors can be used on subsets of tables (such as a single column or a
 * projection of multiple columns), as an interface to statistics, configuration
 * data or application-specific data sources.  See WT_SESSION::open_cursor for
 * more information.
 *
 * <b>Thread safety:</b> A WT_CURSOR handle is not usually shared between
 * threads, see @ref threads for more information.
 */
struct __wt_cursor {
	WT_SESSION *session;	/*!< The session handle for this cursor. */

	/*!
	 * The name of the data source for the cursor, matches the \c uri
	 * parameter to WT_SESSION::open_cursor used to open the cursor.
	 */
	const char *uri;

	/*!
	 * The format of the data packed into key items.  See @ref packing for
	 * details.  If not set, a default value of "u" is assumed, and
	 * applications must use WT_ITEM structures to manipulate untyped byte
	 * arrays.
	 */
	const char *key_format;

	/*!
	 * The format of the data packed into value items.  See @ref packing
	 * for details.  If not set, a default value of "u" is assumed, and
	 * applications must use WT_ITEM structures to manipulate untyped byte
	 * arrays.
	 */
	const char *value_format;

	/*!
	 * @name Data access
	 * @{
	 */
	/*!
	 * Get the key for the current record.
	 *
	 * @snippet ex_all.c Get the cursor's string key
	 *
	 * @snippet ex_all.c Get the cursor's record number key
	 *
	 * @param cursor the cursor handle
	 * @param ... pointers to hold key fields corresponding to
	 * WT_CURSOR::key_format.
	 * @errors
	 */
	int __F(get_key)(WT_CURSOR *cursor, ...);

	/*!
	 * Get the value for the current record.
	 *
	 * @snippet ex_all.c Get the cursor's string value
	 *
	 * @snippet ex_all.c Get the cursor's raw value
	 *
	 * @param cursor the cursor handle
	 * @param ... pointers to hold value fields corresponding to
	 * WT_CURSOR::value_format.
	 * @errors
	 */
	int __F(get_value)(WT_CURSOR *cursor, ...);

	/*!
	 * Set the key for the next operation.
	 *
	 * @snippet ex_all.c Set the cursor's string key
	 *
	 * @snippet ex_all.c Set the cursor's record number key
	 *
	 * @param cursor the cursor handle
	 * @param ... key fields corresponding to WT_CURSOR::key_format.
	 *
	 * If an error occurs during this operation, a flag will be set in the
	 * cursor, and the next operation to access the key will fail.  This
	 * simplifies error handling in applications.
	 */
	void __F(set_key)(WT_CURSOR *cursor, ...);

	/*!
	 * Set the value for the next operation.
	 *
	 * @snippet ex_all.c Set the cursor's string value
	 *
	 * @snippet ex_all.c Set the cursor's raw value
	 *
	 * @param cursor the cursor handle
	 * @param ... value fields corresponding to WT_CURSOR::value_format.
	 *
	 * If an error occurs during this operation, a flag will be set in the
	 * cursor, and the next operation to access the value will fail.  This
	 * simplifies error handling in applications.
	 */
	void __F(set_value)(WT_CURSOR *cursor, ...);
	/*! @} */

	/*!
	 * @name Cursor positioning
	 * @{
	 */
	/*!
	 * Return the ordering relationship between two cursors: both cursors
	 * must have the same data source and have valid keys.
	 *
	 * @snippet ex_all.c Cursor comparison
	 *
	 * @param cursor the cursor handle
	 * @param other another cursor handle
	 * @param comparep the status of the comparison: < 0 if
	 * <code>cursor</code> refers to a key that appears before
	 * <code>other</code>, 0 if the cursors refer to the same key,
	 * and > 0 if <code>cursor</code> refers to a key that appears after
	 * <code>other</code>.
	 * @errors
	 */
	int __F(compare)(WT_CURSOR *cursor, WT_CURSOR *other, int *comparep);

	/*!
	 * Return the next record.
	 *
	 * @snippet ex_all.c Return the next record
	 *
	 * @param cursor the cursor handle
	 * @errors
	 */
	int __F(next)(WT_CURSOR *cursor);

	/*!
	 * Return the previous record.
	 *
	 * @snippet ex_all.c Return the previous record
	 *
	 * @param cursor the cursor handle
	 * @errors
	 */
	int __F(prev)(WT_CURSOR *cursor);

	/*!
	 * Reset the position of the cursor.  Any resources held by the cursor
	 * are released, and the cursor's key and position are no longer valid.
	 * A subsequent iteration with WT_CURSOR::next will move to the first
	 * record, or with WT_CURSOR::prev will move to the last record.
	 *
	 * @snippet ex_all.c Reset the cursor
	 *
	 * @param cursor the cursor handle
	 * @errors
	 */
	int __F(reset)(WT_CURSOR *cursor);

	/*!
	 * Return the record matching the key. The key must first be set.
	 *
	 * @snippet ex_all.c Search for an exact match
	 *
	 * On success, the cursor ends positioned at the returned record; to
	 * minimize cursor resources, the WT_CURSOR::reset method should be
	 * called as soon as the record has been retrieved and the cursor no
	 * longer needs that position.
	 *
	 * @param cursor the cursor handle
	 * @errors
	 */
	int __F(search)(WT_CURSOR *cursor);

	/*!
	 * Return the record matching the key if it exists, or an adjacent
	 * record.  An adjacent record is either the smallest record larger
	 * than the key or the largest record smaller than the key (in other
	 * words, a logically adjacent key).
	 *
	 * The key must first be set.
	 *
	 * An example of a search for an exact or adjacent match:
	 *
	 * @snippet ex_all.c Search for an exact or adjacent match
	 *
	 * An example of a forward scan through the table, where all keys
	 * greater than or equal to a specified prefix are included in the
	 * scan:
	 *
	 * @snippet ex_all.c Forward scan greater than or equal
	 *
	 * An example of a backward scan through the table, where all keys
	 * less than a specified prefix are included in the scan:
	 *
	 * @snippet ex_all.c Backward scan less than
	 *
	 * On success, the cursor ends positioned at the returned record; to
	 * minimize cursor resources, the WT_CURSOR::reset method should be
	 * called as soon as the record has been retrieved and the cursor no
	 * longer needs that position.
	 *
	 * @param cursor the cursor handle
	 * @param exactp the status of the search: 0 if an exact match is
	 * found, < 0 if a smaller key is returned, > 0 if a larger key is
	 * returned
	 * @errors
	 */
	int __F(search_near)(WT_CURSOR *cursor, int *exactp);
	/*! @} */

	/*!
	 * @name Data modification
	 * @{
	 */
	/*!
	 * Insert a record and optionally update an existing record.
	 *
	 * If the cursor was configured with "overwrite=true" (the default),
	 * both the key and value must be set; if the record already exists,
	 * the key's value will be updated, otherwise, the record will be
	 * inserted.
	 *
	 * @snippet ex_all.c Insert a new record or overwrite an existing record
	 *
	 * If the cursor was not configured with "overwrite=true", both the key
	 * and value must be set and the record must not already exist; the
	 * record will be inserted.
	 *
	 * @snippet ex_all.c Insert a new record and fail if the record exists
	 *
	 * If a cursor with record number keys was configured with
	 * "append=true" (not the default), the value must be set; a new record
	 * will be appended and the record number set as the cursor key value.
	 *
	 * @snippet ex_all.c Insert a new record and assign a record number
	 *
	 * The cursor ends with no position, and a subsequent call to the
	 * WT_CURSOR::next (WT_CURSOR::prev) method will iterate from the
	 * beginning (end) of the table.
	 *
	 * Inserting a new record after the current maximum record in a
	 * fixed-length bit field column-store (that is, a store with an
	 * 'r' type key and 't' type value) may implicitly create the missing
	 * records as records with a value of 0.
	 *
	 * When loading a large amount of data into a new object, using
	 * a cursor with the \c bulk configuration string enabled and
	 * loading the data in sorted order will be much faster than doing
	 * out-of-order inserts.  See @ref bulk_load for more information.
	 *
	 * The maximum length of a single column stored in a table is not fixed
	 * (as it partially depends on the underlying file configuration), but
	 * is always a small number of bytes less than 4GB.
	 *
	 * @param cursor the cursor handle
	 * @errors
	 * In particular, if \c overwrite is not configured and a record with
	 * the specified key already exists, ::WT_DUPLICATE_KEY is returned.
	 */
	int __F(insert)(WT_CURSOR *cursor);

	/*!
	 * Update a record and optionally insert an existing record.
	 *
	 * If the cursor was configured with "overwrite=true" (the default),
	 * both the key and value must be set; if the record already exists, the
	 * key's value will be updated, otherwise, the record will be inserted.
	 *
	 * @snippet ex_all.c Update an existing record or insert a new record
	 *
	 * If the cursor was not configured with "overwrite=true", both the key
	 * and value must be set and the record must already exist; the
	 * record will be updated.
	 *
	 * @snippet ex_all.c Update an existing record and fail if DNE
	 *
	 * On success, the cursor ends positioned at the modified record; to
	 * minimize cursor resources, the WT_CURSOR::reset method should be
	 * called as soon as the cursor no longer needs that position.
	 *
	 * The maximum length of a single column stored in a table is not fixed
	 * (as it partially depends on the underlying file configuration), but
	 * is always a small number of bytes less than 4GB.
	 *
	 * @param cursor the cursor handle
	 * @errors
	 * In particular, if \c overwrite is not configured and no record with
	 * the specified key exists, ::WT_NOTFOUND is returned.
	 */
	int __F(update)(WT_CURSOR *cursor);

	/*!
	 * Remove a record.
	 *
	 * If the cursor was configured with "overwrite=true" (the default),
	 * the key must be set; the key's record will be removed if it exists,
	 * no error will be returned if the record does not exist.
	 *
	 * @snippet ex_all.c Remove a record
	 *
	 * If the cursor was not configured with "overwrite=true", the key must
	 * be set and the key's record must exist; the record will be removed.
	 *
	 * @snippet ex_all.c Remove a record and fail if DNE
	 *
	 * Removing a record in a fixed-length bit field column-store
	 * (that is, a store with an 'r' type key and 't' type value) is
	 * identical to setting the record's value to 0.
	 *
	 * On success, the cursor ends positioned at the removed record; to
	 * minimize cursor resources, the WT_CURSOR::reset method should be
	 * called as soon as the cursor no longer needs that position.
	 *
	 * @param cursor the cursor handle
	 * @errors
	 * In particular, if \c overwrite is not configured and no record with
	 * the specified key exists, ::WT_NOTFOUND is returned.
	 */
	int __F(remove)(WT_CURSOR *cursor);
	/*! @} */

	/*!
	 * Close the cursor.
	 *
	 * This releases the resources associated with the cursor handle.
	 * Cursors are closed implicitly by ending the enclosing connection or
	 * closing the session in which they were opened.
	 *
	 * @snippet ex_all.c Close the cursor
	 *
	 * @param cursor the cursor handle
	 * @errors
	 */
	int __F(close)(WT_HANDLE_CLOSED(WT_CURSOR) *cursor);

	/*
	 * Protected fields, only to be used by cursor implementations.
	 */
#if !defined(SWIG) && !defined(DOXYGEN)
	/*
	 * !!!
	 * Explicit representations of structures from queue.h.
	 * TAILQ_ENTRY(wt_cursor) q;
	 */
	struct {
		WT_CURSOR *tqe_next;
		WT_CURSOR **tqe_prev;
	} q;				/* Linked list of WT_CURSORs. */

	uint64_t recno;			/* Record number, normal and raw mode */
	uint8_t raw_recno_buf[WT_INTPACK64_MAXSIZE];

	void	*json_private;		/* JSON specific storage */
	void	*lang_private;		/* Language specific private storage */

	WT_ITEM key, value;
	int saved_err;			/* Saved error in set_{key,value}. */

#define	WT_CURSTD_APPEND	0x0001
#define	WT_CURSTD_BULK		0x0002
#define	WT_CURSTD_DATA_SOURCE	0x0004
#define	WT_CURSTD_DUMP_HEX	0x0008
#define	WT_CURSTD_DUMP_JSON	0x0010
#define	WT_CURSTD_DUMP_PRINT	0x0020
#define	WT_CURSTD_KEY_EXT	0x0040	/* Key points out of the tree. */
#define	WT_CURSTD_KEY_INT	0x0080	/* Key points into the tree. */
#define	WT_CURSTD_KEY_SET	(WT_CURSTD_KEY_EXT | WT_CURSTD_KEY_INT)
#define	WT_CURSTD_OPEN		0x0100
#define	WT_CURSTD_OVERWRITE	0x0200
#define	WT_CURSTD_RAW		0x0400
#define	WT_CURSTD_VALUE_EXT	0x0800	/* Value points out of the tree. */
#define	WT_CURSTD_VALUE_INT	0x1000	/* Value points into the tree. */
#define	WT_CURSTD_VALUE_SET	(WT_CURSTD_VALUE_EXT | WT_CURSTD_VALUE_INT)
	uint32_t flags;
#endif
};

/*! Asynchronous operation types. */
typedef enum {
	WT_AOP_NONE=0,	/*!< No type set */
	WT_AOP_COMPACT, /*!< Compact the data source */
	WT_AOP_INSERT,	/*!< Insert if key is not in the data source */
	WT_AOP_REMOVE,	/*!< Remove a key from the data source */
	WT_AOP_SEARCH,	/*!< Search and return key/value pair */
	WT_AOP_UPDATE	/*!< Set the value of an existing key */
} WT_ASYNC_OPTYPE;

/*!
 * A WT_ASYNC_OP handle is the interface to an asynchronous operation.
 *
 * An asynchronous operation describes a data manipulation to be performed
 * asynchronously by a WiredTiger worker thread.  These operations implement
 * the CRUD (create, read, update and delete) operations.  Each operation
 * is a self-contained work unit.  The operation will be performed in the
 * context of the worker thread's session.  Each operation is performed
 * within the context of a transaction.  The application is notified of its
 * completion with a callback.  The transaction is resolved once the
 * callback returns.
 *
 * The table referenced in an operation must already exist.
 *
 * Raw data is represented by key/value pairs of WT_ITEM structures, but
 * operations can also provide access to fields within the key and value if the
 * formats are described in the WT_SESSION::create method.
 *
 * <b>Thread safety:</b> A WT_ASYNC_OP handle is not shared between threads.
 */
struct __wt_async_op {
	/*! The connection for this operation. */
	WT_CONNECTION *connection;

	/*!
	 * The format of the data packed into key items.  See @ref packing for
	 * details.  If not set, a default value of "u" is assumed, and
	 * applications must use WT_ITEM structures to manipulate untyped byte
	 * arrays.
	 */
	const char *key_format;

	/*!
	 * The format of the data packed into value items.  See @ref packing
	 * for details.  If not set, a default value of "u" is assumed, and
	 * applications must use WT_ITEM structures to manipulate untyped byte
	 * arrays.
	 */
	const char *value_format;

	/*
	 * Don't expose app_private to non-C language bindings - they have
	 * their own way to attach data to an operation.
	 */
#if !defined(SWIG)
	/*!
	 * A location for applications to store information that will be
	 * available in the callback from an async operation.
	 */
	void *app_private;
#endif

	/*!
	 * @name Data access
	 * @{
	 */
	/*!
	 * Get the key for the current record.
	 *
	 * @snippet ex_async.c Get the operation's string key
	 *
	 * @param op the operation handle
	 * @param ... pointers to hold key fields corresponding to
	 * WT_ASYNC_OP::key_format.
	 * @errors
	 */
	int __F(get_key)(WT_ASYNC_OP *op, ...);

	/*!
	 * Get the value for the current record.
	 *
	 * @snippet ex_async.c Get the operation's string value
	 *
	 * @param op the operation handle
	 * @param ... pointers to hold value fields corresponding to
	 * WT_ASYNC_OP::value_format.
	 * @errors
	 */
	int __F(get_value)(WT_ASYNC_OP *op, ...);

	/*!
	 * Set the key for the next operation.
	 *
	 * @snippet ex_async.c Set the operation's string key
	 *
	 * @param op the operation handle
	 * @param ... key fields corresponding to WT_ASYNC_OP::key_format.
	 *
	 * If an error occurs during this operation, a flag will be set in the
	 * operation, and the next operation to access the key will fail.  This
	 * simplifies error handling in applications.
	 */
	void __F(set_key)(WT_ASYNC_OP *op, ...);

	/*!
	 * Set the value for the next operation.
	 *
	 * @snippet ex_async.c Set the operation's string value
	 *
	 * @param op the operation handle
	 * @param ... value fields corresponding to WT_ASYNC_OP::value_format.
	 *
	 * If an error occurs during this operation, a flag will be set in the
	 * operation, and the next operation to access the value will fail
	 * This simplifies error handling in applications.
	 */
	void __F(set_value)(WT_ASYNC_OP *op, ...);
	/*! @} */

	/*!
	 * Return the record matching the key. The key must first be set.
	 *
	 * @snippet ex_async.c search
	 *
	 * On success, the operation contains the returned record.
	 *
	 * @param op the operation handle
	 * @errors
	 */
	int __F(search)(WT_ASYNC_OP *op);

	/*!
	 * @name Data modification
	 * @{
	 */
	/*!
	 * Insert a record and optionally update an existing record.
	 *
	 * If the operation was configured with "overwrite=true" (the default),
	 * both the key and value must be set; if the record already exists,
	 * the key's value will be updated, otherwise, the record will be
	 * inserted.
	 *
	 * @snippet ex_all.c Insert a new record or overwrite an existing record
	 *
	 * If the operation was not configured with "overwrite=true", both the
	 * key and value must be set and the record must not already exist; the
	 * record will be inserted.
	 *
	 * @snippet ex_all.c Insert a new record and fail if the record exists
	 *
	 * If an operation with record number keys was configured with
	 * "append=true" (not the default), the value must be set; a new record
	 * will be appended and the record number set as the operation's
	 * key value.
	 *
	 * @snippet ex_all.c Insert a new record and assign a record number
	 *
	 * Inserting a new record after the current maximum record in a
	 * fixed-length bit field column-store (that is, a store with an
	 * 'r' type key and 't' type value) may implicitly create the missing
	 * records as records with a value of 0.
	 *
	 * When loading a large amount of data into a new object, using
	 * normal cursor operations with the \c bulk configuration string
	 * enabled will be much faster than asynchronous operations.
	 *
	 * The maximum length of a single column stored in a table is not fixed
	 * (as it partially depends on the underlying file configuration), but
	 * is always a small number of bytes less than 4GB.
	 *
	 * @param op the operation handle
	 * @errors
	 * In particular, if \c overwrite is not configured and a record with
	 * the specified key already exists, ::WT_DUPLICATE_KEY is returned.
	 */
	int __F(insert)(WT_ASYNC_OP *op);

	/*!
	 * Update a record and optionally insert an existing record.
	 *
	 * If the operation was configured with "overwrite=true" (the default),
	 * both the key and value must be set; if the record already exists, the
	 * key's value will be updated, otherwise, the record will be inserted.
	 *
	 * @snippet ex_all.c Update an existing record or insert a new record
	 *
	 * If the operation was not configured with "overwrite=true", both the
	 * key and value must be set and the record must already exist; the
	 * record will be updated.
	 *
	 * @snippet ex_all.c Update an existing record and fail if DNE
	 *
	 * The maximum length of a single column stored in a table is not fixed
	 * (as it partially depends on the underlying file configuration), but
	 * is always a small number of bytes less than 4GB.
	 *
	 * @param op the operation handle
	 * @errors
	 * In particular, if \c overwrite is not configured and no record with
	 * the specified key exists, ::WT_NOTFOUND is returned.
	 */
	int __F(update)(WT_ASYNC_OP *op);

	/*!
	 * Remove a record.
	 *
	 * If the operation was configured with "overwrite=true" (the default),
	 * the key must be set; the key's record will be removed if it exists,
	 * no error will be returned if the record does not exist.
	 *
	 * @snippet ex_all.c Remove a record
	 *
	 * If the operation was not configured with "overwrite=true", the key
	 * must be set and the key's record must exist; the record will be
	 * removed.
	 *
	 * @snippet ex_all.c Remove a record and fail if DNE
	 *
	 * Removing a record in a fixed-length bit field column-store
	 * (that is, a store with an 'r' type key and 't' type value) is
	 * identical to setting the record's value to 0.
	 *
	 * @param op the operation handle
	 * @errors
	 * In particular, if \c overwrite is not configured and no record with
	 * the specified key exists, ::WT_NOTFOUND is returned.
	 */
	int __F(remove)(WT_ASYNC_OP *op);

	/*!
	 * Compact a live row- or column-store btree or LSM tree.
	 *
	 * @snippet ex_async.c Compact a table
	 *
	 * @param op the operation handle
	 * @errors
	 */
	int __F(compact)(WT_ASYNC_OP *op);

	/*!
	 * Get the unique identifier for this operation.
	 *
	 * @snippet ex_async.c Get identifier
	 *
	 * @param op the operation handle
	 * @errors
	 */
	uint64_t __F(get_id)(WT_ASYNC_OP *op);

	/*!
	 * Get the type for this operation.
	 *
	 * @snippet ex_async.c Get type
	 *
	 * @param op the operation handle
	 * @returns the WT_ASYNC_OPTYPE of this operation
	 * @errors
	 */
	WT_ASYNC_OPTYPE __F(get_type)(WT_ASYNC_OP *op);

	/*! @} */

	/*
	 * Protected fields, only to be used by internal implementation.
	 * Everything we need for maintaining the key/value is part of
	 * a cursor.  So, include one here so that we can use the cursor
	 * functions to manage them.
	 */
#if !defined(SWIG) && !defined(DOXYGEN)
	WT_CURSOR	c;
#endif
};

/*!
 * All data operations are performed in the context of a WT_SESSION.  This
 * encapsulates the thread and transactional context of the operation.
 *
 * <b>Thread safety:</b> A WT_SESSION handle is not usually shared between
 * threads, see @ref threads for more information.
 */
struct __wt_session {
	/*! The connection for this session. */
	WT_CONNECTION *connection;

	/*!
	 * Close the session handle.
	 *
	 * This will release the resources associated with the session handle,
	 * including rolling back any active transactions and closing any
	 * cursors that remain open in the session.
	 *
	 * @snippet ex_all.c Close a session
	 *
	 * @param session the session handle
	 * @configempty{session.close, see dist/api_data.py}
	 * @errors
	 */
	int __F(close)(WT_HANDLE_CLOSED(WT_SESSION) *session,
	    const char *config);

	/*!
	 * Reconfigure a session handle.
	 *
	 * @snippet ex_all.c Reconfigure a session
	 *
	 * WT_SESSION::reconfigure will fail if a transaction is in progress
	 * in the session.
	 * All open cursors are reset.
	 *
	 * @param session the session handle
	 * @configstart{session.reconfigure, see dist/api_data.py}
	 * @config{isolation, the default isolation level for operations in this
	 * session., a string\, chosen from the following options: \c
	 * "read-uncommitted"\, \c "read-committed"\, \c "snapshot"; default \c
	 * read-committed.}
	 * @configend
	 * @errors
	 */
	int __F(reconfigure)(WT_SESSION *session, const char *config);

	/*!
	 * @name Cursor handles
	 * @{
	 */

	/*!
	 * Open a new cursor on a data source or duplicate an existing cursor.
	 *
	 * @snippet ex_all.c Open a cursor
	 *
	 * An existing cursor can be duplicated by passing it as the \c to_dup
	 * parameter and setting the \c uri parameter to \c NULL:
	 *
	 * @snippet ex_all.c Duplicate a cursor
	 *
	 * Cursors being duplicated must have a key set, and successfully
	 * duplicated cursors are positioned at the same place in the data
	 * source as the original.
	 *
	 * To reconfigure a cursor, duplicate it with a new configuration value:
	 *
	 * @snippet ex_all.c Reconfigure a cursor
	 *
	 * Cursor handles should be discarded by calling WT_CURSOR::close.
	 *
	 * Cursors capable of supporting transactional operations operate in the
	 * context of the current transaction, if any.  Ending a transaction
	 * implicitly resets all open cursors.
	 *
	 * Cursors are relatively light-weight objects but may hold references
	 * to heavier-weight objects; applications should re-use cursors when
	 * possible, but instantiating new cursors is not so expensive that
	 * applications need to cache cursors at all cost.
	 *
	 * @param session the session handle
	 * @param uri the data source on which the cursor operates; cursors
	 *  are usually opened on tables, however, cursors can be opened on
	 *  any data source, regardless of whether it is ultimately stored
	 *  in a table.  Some cursor types may have limited functionality
	 *  (for example, they may be read-only or not support transactional
	 *  updates).  See @ref data_sources for more information.
	 *  <br>
	 *  The following are the builtin cursor types:
	 *  <table>
	 *  @hrow{URI, Type, Key/Value types}
	 *  @row{<tt>backup:</tt>,
	 *	hot backup cursor,
	 *	key=<code>string</code>\, see @ref hot_backup for details}
	 *  @row{<tt>colgroup:\<table name\>:\<column group name\></tt>,
	 *	column group cursor,
	 *	table key\, column group value(s)}
	 *  @row{<tt>index:\<table name\>:\<index name\>[\<projection\>]</tt>,
	 *	index cursor,
	 *	key=index key\, value=table value(s) with optional projection
	 *	of columns}
	 *  @row{<tt>statistics:[\<data source URI\>]</tt>,
	 *	database or data source statistics cursor,
	 *	key=<code>int id</code>\, value=(<code>string description\,
	 *	string value\, uint64_t value</code>)\,
	 *	see @ref data_statistics for details}
	 *  @row{<tt>table:\<table name\>[\<projection\>]</tt>,
	 *	table cursor,
	 *	table key\, table value(s) with optional projection of columns}
	 *  </table>
	 *  Advanced applications may also choose to open the following
	 *  additional cursor types:
	 *  <table>
	 *  @row{<tt>file:\<file name\></tt>,
	 *	file cursor,
	 *	file key\, file value}
	 *  @row{<tt>lsm:\<name\></tt>,
	 *	LSM cursor,
	 *	LSM key\, LSM value: see @ref lsm}
	 *  @row{<tt>metadata:</tt>,
	 *	metadata cursor,
	 *	metadata key\, metadata value: see @ref metadata}
	 *  </table>
	 * @param to_dup a cursor to duplicate
	 * @configstart{session.open_cursor, see dist/api_data.py}
	 * @config{append, append the value as a new record\, creating a new
	 * record number key; valid only for cursors with record number keys., a
	 * boolean flag; default \c false.}
	 * @config{bulk, configure the cursor for bulk-loading\, a fast\,
	 * initial load path (see @ref bulk_load for more information).
	 * Bulk-load may only be used for newly created objects and cursors
	 * configured for bulk-load only support the WT_CURSOR::insert and
	 * WT_CURSOR::close methods.  When bulk-loading row-store objects\, keys
	 * must be loaded in sorted order.  The value is usually a true/false
	 * flag; when bulk-loading fixed-length column store objects\, the
	 * special value \c bitmap allows chunks of a memory resident bitmap to
	 * be loaded directly into a file by passing a \c WT_ITEM to
	 * WT_CURSOR::set_value where the \c size field indicates the number of
	 * records in the bitmap (as specified by the object's \c value_format
	 * configuration). Bulk-loaded bitmap values must end on a byte boundary
	 * relative to the bit count (except for the last set of values
	 * loaded)., a string; default \c false.}
	 * @config{checkpoint, the name of a checkpoint to open (the reserved
	 * name "WiredTigerCheckpoint" opens the most recent internal checkpoint
	 * taken for the object). The cursor does not support data
	 * modification., a string; default empty.}
	 * @config{dump, configure the cursor for dump format inputs and
	 * outputs: "hex" selects a simple hexadecimal format\, "json" selects a
	 * JSON format with each record formats as fields named by column names
	 * if available\, and "print" selects a format where only non-printing
	 * characters are hexadecimal encoded\, and "json" produces a JSON
	 * encoding of the data.  The "hex" and "print" dump format are
	 * compatible with the @ref util_dump and @ref util_load commands., a
	 * string\, chosen from the following options: \c "hex"\, \c "json"\, \c
	 * "print"; default empty.}
	 * @config{next_random, configure the cursor to return a pseudo-random
	 * record from the object; valid only for row-store cursors.  Cursors
	 * configured with \c next_random=true only support the WT_CURSOR::next
	 * and WT_CURSOR::close methods.  See @ref cursor_random for details., a
	 * boolean flag; default \c false.}
	 * @config{overwrite, configures whether the cursor's insert\, update
	 * and remove methods check the existing state of the record.  If \c
	 * overwrite is \c false\, WT_CURSOR::insert fails with
	 * ::WT_DUPLICATE_KEY if the record exists\, WT_CURSOR::update and
	 * WT_CURSOR::remove fail with ::WT_NOTFOUND if the record does not
	 * exist., a boolean flag; default \c true.}
	 * @config{raw, ignore the encodings for the key and value\, manage data
	 * as if the formats were \c "u". See @ref cursor_raw for details., a
	 * boolean flag; default \c false.}
	 * @config{readonly, only query operations are supported by this cursor.
	 * An error is returned if a modification is attempted using the cursor.
<<<<<<< HEAD
	 * The default is false for all cursor types except for log and metadata
	 * cursors.., a boolean flag; default \c false.}
=======
	 * The default is false for all cursor types except for metadata
	 * cursors., a boolean flag; default \c false.}
>>>>>>> 12d944b5
	 * @config{statistics, Specify the statistics to be gathered.  Choosing
	 * "all" gathers statistics regardless of cost and may include
	 * traversing on-disk files; "fast" gathers a subset of relatively
	 * inexpensive statistics.  The selection must agree with the database
	 * \c statistics configuration specified to ::wiredtiger_open or
	 * WT_CONNECTION::reconfigure.  For example\, "all" or "fast" can be
	 * configured when the database is configured with "all"\, but the
	 * cursor open will fail if "all" is specified when the database is
	 * configured with "fast"\, and the cursor open will fail in all cases
	 * when the database is configured with "none". If \c statistics is not
	 * configured\, the default configuration is the database configuration.
	 * The "clear" configuration resets statistics after gathering them\,
	 * where appropriate (for example\, a cache size statistic is not
	 * cleared\, while the count of cursor insert operations will be
	 * cleared). See @ref statistics for more information., a list\, with
	 * values chosen from the following options: \c "all"\, \c "fast"\, \c
	 * "clear"; default empty.}
	 * @config{step, step into each individual operation within a log record
	 * and return that rather than the entire log record itself.  Valid only
	 * for log cursors., a boolean flag; default \c false.}
	 * @config{target, if non-empty\, backup the list of objects; valid only
	 * for a backup data source., a list of strings; default empty.}
	 * @configend
	 * @param[out] cursorp a pointer to the newly opened cursor
	 * @errors
	 */
	int __F(open_cursor)(WT_SESSION *session,
	    const char *uri, WT_HANDLE_NULLABLE(WT_CURSOR) *to_dup,
	    const char *config, WT_CURSOR **cursorp);
	/*! @} */

	/*!
	 * @name Table operations
	 * @{
	 */
	/*!
	 * Create a table, column group, index or file.
	 *
	 * @snippet ex_all.c Create a table
	 *
	 * @param session the session handle
	 * @param name the URI of the object to create, such as
	 * \c "table:stock". For a description of URI formats
	 * see @ref data_sources.
	 * @configstart{session.create, see dist/api_data.py}
	 * @config{allocation_size, the file unit allocation size\, in bytes\,
	 * must a power-of-two; smaller values decrease the file space required
	 * by overflow items\, and the default value of 4KB is a good choice
	 * absent requirements from the operating system or storage device., an
	 * integer between 512B and 128MB; default \c 4KB.}
	 * @config{block_allocation, configure block allocation.  Permitted
	 * values are \c "first" or \c "best"; the \c "first" configuration uses
	 * a first-available algorithm during block allocation\, the \c "best"
	 * configuration uses a best-fit algorithm., a string\, chosen from the
	 * following options: \c "first"\, \c "best"; default \c best.}
	 * @config{block_compressor, configure a compressor for file blocks.
	 * Permitted values are empty (off) or \c "bzip2"\, \c "snappy" or
	 * custom compression engine \c "name" created with
	 * WT_CONNECTION::add_compressor.  See @ref compression for more
	 * information., a string; default empty.}
	 * @config{cache_resident, do not ever evict the object's pages; see
	 * @ref tuning_cache_resident for more information., a boolean flag;
	 * default \c false.}
	 * @config{checksum, configure block checksums; permitted values are
	 * <code>on</code> (checksum all blocks)\, <code>off</code> (checksum no
	 * blocks) and <code>uncompresssed</code> (checksum only blocks which
	 * are not compressed for any reason). The \c uncompressed setting is
	 * for applications which can rely on decompression to fail if a block
	 * has been corrupted., a string\, chosen from the following options: \c
	 * "on"\, \c "off"\, \c "uncompressed"; default \c uncompressed.}
	 * @config{colgroups, comma-separated list of names of column groups.
	 * Each column group is stored separately\, keyed by the primary key of
	 * the table.  If no column groups are specified\, all columns are
	 * stored together in a single file.  All value columns in the table
	 * must appear in at least one column group.  Each column group must be
	 * created with a separate call to WT_SESSION::create., a list of
	 * strings; default empty.}
	 * @config{collator, configure custom collation for keys.  Value must be
	 * a collator name created with WT_CONNECTION::add_collator., a string;
	 * default empty.}
	 * @config{columns, list of the column names.  Comma-separated list of
	 * the form <code>(column[\,...])</code>. For tables\, the number of
	 * entries must match the total number of values in \c key_format and \c
	 * value_format.  For colgroups and indices\, all column names must
	 * appear in the list of columns for the table., a list of strings;
	 * default empty.}
	 * @config{dictionary, the maximum number of unique values remembered in
	 * the Btree row-store leaf page value dictionary; see @ref
	 * file_formats_compression for more information., an integer greater
	 * than or equal to 0; default \c 0.}
	 * @config{exclusive, fail if the object exists.  When false (the
	 * default)\, if the object exists\, check that its settings match the
	 * specified configuration., a boolean flag; default \c false.}
	 * @config{format, the file format., a string\, chosen from the
	 * following options: \c "btree"; default \c btree.}
	 * @config{huffman_key, configure Huffman encoding for keys.  Permitted
	 * values are empty (off)\, \c "english"\, \c "utf8<file>" or \c
	 * "utf16<file>". See @ref huffman for more information., a string;
	 * default empty.}
	 * @config{huffman_value, configure Huffman encoding for values.
	 * Permitted values are empty (off)\, \c "english"\, \c "utf8<file>" or
	 * \c "utf16<file>". See @ref huffman for more information., a string;
	 * default empty.}
	 * @config{internal_item_max, the largest key stored within an internal
	 * node\, in bytes.  If non-zero\, any key larger than the specified
	 * size will be stored as an overflow item (which may require additional
	 * I/O to access). If zero\, a default size is chosen that permits at
	 * least 8 keys per internal page., an integer greater than or equal to
	 * 0; default \c 0.}
	 * @config{internal_key_truncate, configure internal key truncation\,
	 * discarding unnecessary trailing bytes on internal keys (ignored for
	 * custom collators)., a boolean flag; default \c true.}
	 * @config{internal_page_max, the maximum page size for internal nodes\,
	 * in bytes; the size must be a multiple of the allocation size and is
	 * significant for applications wanting to avoid excessive L2 cache
	 * misses while searching the tree.  The page maximum is the bytes of
	 * uncompressed data\, that is\, the limit is applied before any block
	 * compression is done., an integer between 512B and 512MB; default \c
	 * 4KB.}
	 * @config{key_format, the format of the data packed into key items.
	 * See @ref schema_format_types for details.  By default\, the
	 * key_format is \c 'u' and applications use WT_ITEM structures to
	 * manipulate raw byte arrays.  By default\, records are stored in
	 * row-store files: keys of type \c 'r' are record numbers and records
	 * referenced by record number are stored in column-store files., a
	 * format string; default \c u.}
	 * @config{leaf_item_max, the largest key or value stored within a leaf
	 * node\, in bytes.  If non-zero\, any key or value larger than the
	 * specified size will be stored as an overflow item (which may require
	 * additional I/O to access). If zero\, a default size is chosen that
	 * permits at least 4 key and value pairs per leaf page., an integer
	 * greater than or equal to 0; default \c 0.}
	 * @config{leaf_page_max, the maximum page size for leaf nodes\, in
	 * bytes; the size must be a multiple of the allocation size\, and is
	 * significant for applications wanting to maximize sequential data
	 * transfer from a storage device.  The page maximum is the bytes of
	 * uncompressed data\, that is\, the limit is applied before any block
	 * compression is done., an integer between 512B and 512MB; default \c
	 * 32KB.}
	 * @config{lsm = (, options only relevant for LSM data sources., a set
	 * of related configuration options defined below.}
	 * @config{&nbsp;&nbsp;&nbsp;&nbsp;auto_throttle, Throttle inserts into
	 * LSM trees if flushing to disk isn't keeping up., a boolean flag;
	 * default \c true.}
	 * @config{&nbsp;&nbsp;&nbsp;&nbsp;bloom, create bloom
	 * filters on LSM tree chunks as they are merged., a boolean flag;
	 * default \c true.}
	 * @config{&nbsp;&nbsp;&nbsp;&nbsp;bloom_bit_count,
	 * the number of bits used per item for LSM bloom filters., an integer
	 * between 2 and 1000; default \c 16.}
	 * @config{&nbsp;&nbsp;&nbsp;&nbsp;bloom_config, config string used when
	 * creating Bloom filter files\, passed to WT_SESSION::create., a
	 * string; default empty.}
	 * @config{&nbsp;&nbsp;&nbsp;&nbsp;bloom_hash_count, the number of hash
	 * values per item used for LSM bloom filters., an integer between 2 and
	 * 100; default \c 8.}
	 * @config{&nbsp;&nbsp;&nbsp;&nbsp;bloom_oldest,
	 * create a bloom filter on the oldest LSM tree chunk.  Only supported
	 * if bloom filters are enabled., a boolean flag; default \c false.}
	 * @config{&nbsp;&nbsp;&nbsp;&nbsp;chunk_max, the maximum size a single
	 * chunk can be.  Chunks larger than this size are not considered for
	 * further merges.  This is a soft limit\, and chunks larger than this
	 * value can be created.  Must be larger than chunk_size., an integer
	 * between 100MB and 10TB; default \c 5GB.}
	 * @config{&nbsp;&nbsp;&nbsp;&nbsp;chunk_size, the maximum size of the
	 * in-memory chunk of an LSM tree.  This limit is soft - it is possible
	 * for chunks to be temporarily larger than this value.  This overrides
	 * the \c memory_page_max setting., an integer between 512K and 500MB;
	 * default \c 10MB.}
	 * @config{&nbsp;&nbsp;&nbsp;&nbsp;merge_max, the
	 * maximum number of chunks to include in a merge operation., an integer
	 * between 2 and 100; default \c 15.}
	 * @config{&nbsp;&nbsp;&nbsp;&nbsp;merge_min, the minimum number of
	 * chunks to include in a merge operation.  If set to 0 or 1 half the
	 * value of merge_max is used., an integer no more than 100; default \c
	 * 0.}
	 * @config{&nbsp;&nbsp;&nbsp;&nbsp;merge_threads, the number of
	 * threads to perform merge operations., an integer between 1 and 10;
	 * default \c 2.}
	 * @config{ ),,}
	 * @config{memory_page_max, the maximum size a page can grow to in
	 * memory before being reconciled to disk.  The specified size will be
	 * adjusted to a lower bound of <code>50 * leaf_page_max</code>\, and an
	 * upper bound of <code>cache_size / 2</code>. This limit is soft - it
	 * is possible for pages to be temporarily larger than this value.  This
	 * setting is ignored for LSM trees\, see \c chunk_size., an integer
	 * between 512B and 10TB; default \c 5MB.}
	 * @config{os_cache_dirty_max, maximum dirty system buffer cache usage\,
	 * in bytes.  If non-zero\, schedule writes for dirty blocks belonging
	 * to this object in the system buffer cache after that many bytes from
	 * this object are written into the buffer cache., an integer greater
	 * than or equal to 0; default \c 0.}
	 * @config{os_cache_max, maximum system buffer cache usage\, in bytes.
	 * If non-zero\, evict object blocks from the system buffer cache after
	 * that many bytes from this object are read or written into the buffer
	 * cache., an integer greater than or equal to 0; default \c 0.}
	 * @config{prefix_compression, configure prefix compression on row-store
	 * leaf pages., a boolean flag; default \c false.}
	 * @config{prefix_compression_min, minimum gain before prefix
	 * compression will be used on row-store leaf pages., an integer greater
	 * than or equal to 0; default \c 4.}
	 * @config{split_pct, the Btree page split size as a percentage of the
	 * maximum Btree page size\, that is\, when a Btree page is split\, it
	 * will be split into smaller pages\, where each page is the specified
	 * percentage of the maximum Btree page size., an integer between 25 and
	 * 100; default \c 75.}
	 * @config{type, set the type of data source used to store a column
	 * group\, index or simple table.  By default\, a \c "file:" URI is
	 * derived from the object name.  The \c type configuration can be used
	 * to switch to a different data source\, such as LSM or an extension
	 * configured by the application., a string; default \c file.}
	 * @config{value_format, the format of the data packed into value items.
	 * See @ref schema_format_types for details.  By default\, the
	 * value_format is \c 'u' and applications use a WT_ITEM structure to
	 * manipulate raw byte arrays.  Value items of type 't' are bitfields\,
	 * and when configured with record number type keys\, will be stored
	 * using a fixed-length store., a format string; default \c u.}
	 * @configend
	 * @errors
	 */
	int __F(create)(WT_SESSION *session,
	    const char *name, const char *config);

	/*!
	 * Compact a live row- or column-store btree or LSM tree.
	 *
	 * @snippet ex_all.c Compact a table
	 *
	 * @param session the session handle
	 * @param name the URI of the object to compact, such as
	 * \c "table:stock"
	 * @configstart{session.compact, see dist/api_data.py}
	 * @config{timeout, maximum amount of time to allow for compact in
	 * seconds.  The actual amount of time spent in compact may exceed the
	 * configured value.  A value of zero disables the timeout., an integer;
	 * default \c 1200.}
	 * @configend
	 * @errors
	 */
	int __F(compact)(WT_SESSION *session,
	    const char *name, const char *config);

	/*!
	 * Drop (delete) an object.
	 *
	 * @snippet ex_all.c Drop a table
	 *
	 * @param session the session handle
	 * @param name the URI of the object to drop, such as \c "table:stock"
	 * @configstart{session.drop, see dist/api_data.py}
	 * @config{force, return success if the object does not exist., a
	 * boolean flag; default \c false.}
	 * @config{remove_files, should the underlying files be removed?., a
	 * boolean flag; default \c true.}
	 * @configend
	 * @ebusy_errors
	 */
	int __F(drop)(WT_SESSION *session,
	    const char *name, const char *config);

	/*!
	 * Print something to the log file
	 *
	 * The database must be configured for logging when this
	 * method is called.
	 *
	 * @param session the session handle
	 * @param fmt a printf format specifier
	 * @errors
	 */
	int __F(log_printf)(WT_SESSION *session, const char *fmt, ...);

	/*!
	 * Rename an object.
	 *
	 * @snippet ex_all.c Rename a table
	 *
	 * @param session the session handle
	 * @param uri the current URI of the object, such as \c "table:old"
	 * @param newuri the new URI of the object, such as \c "table:new"
	 * @configempty{session.rename, see dist/api_data.py}
	 * @ebusy_errors
	 */
	int __F(rename)(WT_SESSION *session,
	    const char *uri, const char *newuri, const char *config);

	/*!
	 * Salvage a file or table
	 *
	 * Salvage rebuilds the file, or files of which a table is comprised,
	 * discarding any corrupted file blocks.
	 *
	 * Previously deleted records may re-appear, and inserted records may
	 * disappear, when salvage is done, so salvage should not be run
	 * unless it is known to be necessary.  Normally, salvage should be
	 * called after a file or table has been corrupted, as reported by the
	 * WT_SESSION::verify method.
	 *
	 * Files are rebuilt in place, the salvage method overwrites the
	 * existing files.
	 *
	 * @snippet ex_all.c Salvage a table
	 *
	 * @param session the session handle
	 * @param name the URI of the file or table to salvage
	 * @configstart{session.salvage, see dist/api_data.py}
	 * @config{force, force salvage even of files that do not appear to be
	 * WiredTiger files., a boolean flag; default \c false.}
	 * @configend
	 * @ebusy_errors
	 */
	int __F(salvage)(WT_SESSION *session,
	    const char *name, const char *config);

	/*!
	 * Truncate a file, table or cursor range.
	 *
	 * Truncate a file or table.
	 * @snippet ex_all.c Truncate a table
	 *
	 * Truncate a cursor range.  When truncating based on a cursor position,
	 * it is not required the cursor reference a record in the object, only
	 * that the key be set.  This allows applications to discard portions of
	 * the object name space without knowing exactly what records the object
	 * contains.
	 * @snippet ex_all.c Truncate a range
	 *
	 * @param session the session handle
	 * @param name the URI of the file or table to truncate
	 * @param start optional cursor marking the first record discarded;
	 * if <code>NULL</code>, the truncate starts from the beginning of
	 * the object
	 * @param stop optional cursor marking the last record discarded;
	 * if <code>NULL</code>, the truncate continues to the end of the
	 * object
	 * @configempty{session.truncate, see dist/api_data.py}
	 * @ebusy_errors
	 */
	int __F(truncate)(WT_SESSION *session,
	    const char *name,
	    WT_HANDLE_NULLABLE(WT_CURSOR) *start,
	    WT_HANDLE_NULLABLE(WT_CURSOR) *stop,
	    const char *config);

	/*!
	 * Upgrade a file or table.
	 *
	 * Upgrade upgrades a file or table, if upgrade is required.
	 *
	 * @snippet ex_all.c Upgrade a table
	 *
	 * @param session the session handle
	 * @param name the URI of the file or table to upgrade
	 * @configempty{session.upgrade, see dist/api_data.py}
	 * @ebusy_errors
	 */
	int __F(upgrade)(WT_SESSION *session,
	    const char *name, const char *config);

	/*!
	 * Verify a file or table.
	 *
	 * Verify reports if a file, or the files of which a table is
	 * comprised, have been corrupted.  The WT_SESSION::salvage method
	 * can be used to repair a corrupted file,
	 *
	 * @snippet ex_all.c Verify a table
	 *
	 * @param session the session handle
	 * @param name the URI of the file or table to verify
	 * @configstart{session.verify, see dist/api_data.py}
	 * @config{dump_address, Display addresses and page types as pages are
	 * verified\, using the application's message handler\, intended for
	 * debugging., a boolean flag; default \c false.}
	 * @config{dump_blocks, Display the contents of on-disk blocks as they
	 * are verified\, using the application's message handler\, intended for
	 * debugging., a boolean flag; default \c false.}
	 * @config{dump_offsets, Display the contents of specific on-disk
	 * blocks\, using the application's message handler\, intended for
	 * debugging., a list of strings; default empty.}
	 * @config{dump_pages, Display the contents of in-memory pages as they
	 * are verified\, using the application's message handler\, intended for
	 * debugging., a boolean flag; default \c false.}
	 * @configend
	 * @ebusy_errors
	 */
	int __F(verify)(WT_SESSION *session,
	    const char *name, const char *config);
	/*! @} */

	/*!
	 * @name Transactions
	 * @{
	 */
	/*!
	 * Start a transaction in this session.
	 *
	 * The transaction remains active until ended by
	 * WT_SESSION::commit_transaction or WT_SESSION::rollback_transaction.
	 * Operations performed on cursors capable of supporting transactional
	 * operations that are already open in this session, or which are opened
	 * before the transaction ends, will operate in the context of the
	 * transaction.
	 *
	 * All open cursors are reset.
	 *
	 * WT_SESSION::begin_transaction will fail if a transaction is already
	 * in progress in the session.
	 *
	 * @snippet ex_all.c transaction commit/rollback
	 *
	 * @param session the session handle
	 * @configstart{session.begin_transaction, see dist/api_data.py}
	 * @config{isolation, the isolation level for this transaction; defaults
	 * to the session's isolation level., a string\, chosen from the
	 * following options: \c "read-uncommitted"\, \c "read-committed"\, \c
	 * "snapshot"; default empty.}
	 * @config{name, name of the transaction for tracing and debugging., a
	 * string; default empty.}
	 * @config{priority, priority of the transaction for resolving
	 * conflicts.  Transactions with higher values are less likely to
	 * abort., an integer between -100 and 100; default \c 0.}
	 * @config{sync, whether to sync log records when the transaction
	 * commits\, inherited from ::wiredtiger_open \c transaction_sync., a
	 * boolean flag; default empty.}
	 * @configend
	 * @errors
	 */
	int __F(begin_transaction)(WT_SESSION *session, const char *config);

	/*!
	 * Commit the current transaction.
	 *
	 * A transaction must be in progress when this method is called.
	 *
	 * All open cursors are reset.
	 *
	 * If WT_SESSION::commit_transaction returns an error, the transaction
	 * was rolled-back, not committed.
	 *
	 * @snippet ex_all.c transaction commit/rollback
	 *
	 * @param session the session handle
	 * @configempty{session.commit_transaction, see dist/api_data.py}
	 * @errors
	 */
	int __F(commit_transaction)(WT_SESSION *session, const char *config);

	/*!
	 * Roll back the current transaction.
	 *
	 * A transaction must be in progress when this method is called.
	 *
	 * All open cursors are reset.
	 *
	 * @snippet ex_all.c transaction commit/rollback
	 *
	 * @param session the session handle
	 * @configempty{session.rollback_transaction, see dist/api_data.py}
	 * @errors
	 */
	int __F(rollback_transaction)(WT_SESSION *session, const char *config);

	/*!
	 * Write a transactionally consistent snapshot of a database or set of
	 * objects.  The checkpoint includes all transactions committed before
	 * the checkpoint starts.  Additionally, checkpoints may optionally be
	 * discarded.
	 *
	 * @snippet ex_all.c Checkpoint examples
	 *
	 * @param session the session handle
	 * @configstart{session.checkpoint, see dist/api_data.py}
	 * @config{drop, specify a list of checkpoints to drop.  The list may
	 * additionally contain one of the following keys: \c "from=all" to drop
	 * all checkpoints\, \c "from=<checkpoint>" to drop all checkpoints
	 * after and including the named checkpoint\, or \c "to=<checkpoint>" to
	 * drop all checkpoints before and including the named checkpoint.
	 * Checkpoints cannot be dropped while a hot backup is in progress or if
	 * open in a cursor., a list of strings; default empty.}
	 * @config{force, by default\, checkpoints may be skipped if the
	 * underlying object has not been modified\, this option forces the
	 * checkpoint., a boolean flag; default \c false.}
	 * @config{name, if non-empty\, specify a name for the checkpoint (note
	 * that checkpoints including LSM trees may not be named)., a string;
	 * default empty.}
	 * @config{target, if non-empty\, checkpoint the list of objects., a
	 * list of strings; default empty.}
	 * @configend
	 * @errors
	 */
	int __F(checkpoint)(WT_SESSION *session, const char *config);

	/*! @} */
};

/*!
 * A connection to a WiredTiger database.  The connection may be opened within
 * the same address space as the caller or accessed over a socket connection.
 *
 * Most applications will open a single connection to a database for each
 * process.  The first process to open a connection to a database will access
 * the database in its own address space.  Subsequent connections (if allowed)
 * will communicate with the first process over a socket connection to perform
 * their operations.
 *
 * <b>Thread safety:</b> A WT_CONNECTION handle may be shared between threads,
 * see @ref threads for more information.
 */
struct __wt_connection {
	/*!
	 * @name Async operation handles
	 * @{
	 */
	/*!
	 * Wait for all outstanding operations to complete.
	 *
	 * @snippet ex_async.c flush
	 *
	 * @param connection the connection handle
	 * @errors
	 */
	int __F(async_flush)(WT_CONNECTION *connection);

	/*!
	 * Return an async operation handle
	 *
	 * @snippet ex_async.c Allocate a handle
	 *
	 * @param connection the connection handle
	 * @param uri the connection handle
	 * @configstart{connection.async_new_op, see dist/api_data.py}
	 * @config{append, append the value as a new record\, creating a new
	 * record number key; valid only for operations with record number
	 * keys., a boolean flag; default \c false.}
	 * @config{overwrite, configures whether the cursor's insert\, update
	 * and remove methods check the existing state of the record.  If \c
	 * overwrite is \c false\, WT_CURSOR::insert fails with
	 * ::WT_DUPLICATE_KEY if the record exists\, WT_CURSOR::update and
	 * WT_CURSOR::remove fail with ::WT_NOTFOUND if the record does not
	 * exist., a boolean flag; default \c true.}
	 * @config{raw, ignore the encodings for the key and value\, manage data
	 * as if the formats were \c "u". See @ref cursor_raw for details., a
	 * boolean flag; default \c false.}
	 * @config{timeout, maximum amount of time to allow for compact in
	 * seconds.  The actual amount of time spent in compact may exceed the
	 * configured value.  A value of zero disables the timeout., an integer;
	 * default \c 1200.}
	 * @configend
	 * @param callback the operation callback
	 * @param[out] asyncopp the new op handle
	 * @errors
	 */
	int __F(async_new_op)(WT_CONNECTION *connection,
	    const char *uri, const char *config, WT_ASYNC_CALLBACK *callback,
	    WT_ASYNC_OP **asyncopp);
	/*! @} */

	/*!
	 * Close a connection.
	 *
	 * Any open sessions will be closed.
	 *
	 * @snippet ex_all.c Close a connection
	 *
	 * @param connection the connection handle
	 * @configstart{connection.close, see dist/api_data.py}
	 * @config{leak_memory, don't free memory during close., a boolean flag;
	 * default \c false.}
	 * @configend
	 * @errors
	 */
	int __F(close)(WT_HANDLE_CLOSED(WT_CONNECTION) *connection,
	    const char *config);

	/*!
	 * Reconfigure a connection handle.
	 *
	 * @snippet ex_all.c Reconfigure a connection
	 *
	 * @param connection the connection handle
	 * @configstart{connection.reconfigure, see dist/api_data.py}
	 * @config{async = (, asynchronous operations configuration options., a
	 * set of related configuration options defined below.}
	 * @config{&nbsp;&nbsp;&nbsp;&nbsp;enabled, enable asynchronous
	 * operation., a boolean flag; default \c false.}
	 * @config{&nbsp;&nbsp;&nbsp;&nbsp;ops_max, maximum number of expected
	 * simultaneous asynchronous operations., an integer between 10 and
	 * 4096; default \c 1024.}
	 * @config{&nbsp;&nbsp;&nbsp;&nbsp;threads, the
	 * number of worker threads to service asynchronous requests., an
	 * integer between 1 and 20; default \c 2.}
	 * @config{ ),,}
	 * @config{cache_size, maximum heap memory to allocate for the cache.  A
	 * database should configure either a cache_size or a shared_cache not
	 * both., an integer between 1MB and 10TB; default \c 100MB.}
	 * @config{checkpoint = (, periodically checkpoint the database., a set
	 * of related configuration options defined below.}
	 * @config{&nbsp;&nbsp;&nbsp;&nbsp;name, the checkpoint name., a string;
	 * default \c "WiredTigerCheckpoint".}
	 * @config{&nbsp;&nbsp;&nbsp;&nbsp;wait, seconds to wait between each
	 * checkpoint; setting this value above 0 configures periodic
	 * checkpoints., an integer between 0 and 100000; default \c 0.}
	 * @config{ ),,}
	 * @config{error_prefix, prefix string for error messages., a string;
	 * default empty.}
	 * @config{eviction_dirty_target, continue evicting until the cache has
	 * less dirty memory than the value\, as a percentage of the total cache
	 * size.  Dirty pages will only be evicted if the cache is full enough
	 * to trigger eviction., an integer between 10 and 99; default \c 80.}
	 * @config{eviction_target, continue evicting until the cache has less
	 * total memory than the value\, as a percentage of the total cache
	 * size.  Must be less than \c eviction_trigger., an integer between 10
	 * and 99; default \c 80.}
	 * @config{eviction_trigger, trigger eviction when the cache is using
	 * this much memory\, as a percentage of the total cache size., an
	 * integer between 10 and 99; default \c 95.}
	 * @config{eviction_workers, additional threads to help evict pages from
	 * cache., an integer between 0 and 20; default \c 0.}
	 * @config{shared_cache = (, shared cache configuration options.  A
	 * database should configure either a cache_size or a shared_cache not
	 * both., a set of related configuration options defined below.}
	 * @config{&nbsp;&nbsp;&nbsp;&nbsp;chunk, the granularity that a shared
	 * cache is redistributed., an integer between 1MB and 10TB; default \c
	 * 10MB.}
	 * @config{&nbsp;&nbsp;&nbsp;&nbsp;name, name of a cache that is
	 * shared between databases., a string; default empty.}
	 * @config{&nbsp;&nbsp;&nbsp;&nbsp;reserve, amount of cache this
	 * database is guaranteed to have available from the shared cache.  This
	 * setting is per database.  Defaults to the chunk size., an integer;
	 * default \c 0.}
	 * @config{&nbsp;&nbsp;&nbsp;&nbsp;size, maximum memory
	 * to allocate for the shared cache.  Setting this will update the value
	 * if one is already set., an integer between 1MB and 10TB; default \c
	 * 500MB.}
	 * @config{ ),,}
	 * @config{statistics, Maintain database statistics\, which may impact
	 * performance.  Choosing "all" maintains all statistics regardless of
	 * cost\, "fast" maintains a subset of statistics that are relatively
	 * inexpensive\, "none" turns off all statistics.  The "clear"
	 * configuration resets statistics after they are gathered\, where
	 * appropriate (for example\, a cache size statistic is not cleared\,
	 * while the count of cursor insert operations will be cleared). When
	 * "clear" is configured for the database\, gathered statistics are
	 * reset each time a statistics cursor is used to gather statistics\, as
	 * well as each time statistics are logged using the \c statistics_log
	 * configuration.  See @ref statistics for more information., a list\,
	 * with values chosen from the following options: \c "all"\, \c "fast"\,
	 * \c "none"\, \c "clear"; default \c none.}
	 * @config{statistics_log = (, log any statistics the database is
	 * configured to maintain\, to a file.  See @ref statistics for more
	 * information., a set of related configuration options defined below.}
	 * @config{&nbsp;&nbsp;&nbsp;&nbsp;on_close, log statistics on database
	 * close., a boolean flag; default \c false.}
	 * @config{&nbsp;&nbsp;&nbsp;&nbsp;path, the pathname to a file into
	 * which the log records are written\, may contain ISO C standard
	 * strftime conversion specifications.  If the value is not an absolute
	 * path name\, the file is created relative to the database home., a
	 * string; default \c "WiredTigerStat.%d.%H".}
	 * @config{&nbsp;&nbsp;&nbsp;&nbsp;sources, if non-empty\, include
	 * statistics for the list of data source URIs\, if they are open at the
	 * time of the statistics logging.  The list may include URIs matching a
	 * single data source ("table:mytable")\, or a URI matching all data
	 * sources of a particular type ("table:")., a list of strings; default
	 * empty.}
	 * @config{&nbsp;&nbsp;&nbsp;&nbsp;timestamp, a timestamp
	 * prepended to each log record\, may contain strftime conversion
	 * specifications., a string; default \c "%b %d %H:%M:%S".}
	 * @config{&nbsp;&nbsp;&nbsp;&nbsp;wait, seconds to wait between each
	 * write of the log records., an integer between 0 and 100000; default
	 * \c 0.}
	 * @config{ ),,}
	 * @config{verbose, enable messages for various events.  Only available
	 * if WiredTiger is configured with --enable-verbose.  Options are given
	 * as a list\, such as <code>"verbose=[evictserver\,read]"</code>., a
	 * list\, with values chosen from the following options: \c "api"\, \c
	 * "block"\, \c "checkpoint"\, \c "compact"\, \c "evict"\, \c
	 * "evictserver"\, \c "fileops"\, \c "log"\, \c "lsm"\, \c "metadata"\,
	 * \c "mutex"\, \c "overflow"\, \c "read"\, \c "readserver"\, \c
	 * "reconcile"\, \c "recovery"\, \c "salvage"\, \c "shared_cache"\, \c
	 * "split"\, \c "verify"\, \c "version"\, \c "write"; default empty.}
	 * @configend
	 * @errors
	 */
	int __F(reconfigure)(WT_CONNECTION *connection, const char *config);

	/*!
	 * The home directory of the connection.
	 *
	 * @snippet ex_all.c Get the database home directory
	 *
	 * @param connection the connection handle
	 * @returns a pointer to a string naming the home directory
	 */
	const char *__F(get_home)(WT_CONNECTION *connection);

	/*!
	 * Add configuration options for a method.  See
	 * @ref custom_ds_config_add for more information.
	 *
	 * @snippet ex_all.c Configure method configuration
	 *
	 * @param connection the connection handle
	 * @param method the name of the method
	 * @param uri the object type or NULL for all object types
	 * @param config the additional configuration's name and default value
	 * @param type the additional configuration's type (must be one of
	 * \c "boolean"\, \c "int", \c "list" or \c "string")
	 * @param check the additional configuration check string, or NULL if
	 * none
	 * @errors
	 */
	int __F(configure_method)(WT_CONNECTION *connection,
	    const char *method, const char *uri,
	    const char *config, const char *type, const char *check);

	/*!
	 * Return if opening this handle created the database.
	 *
	 * @snippet ex_all.c Check if the database is newly created
	 *
	 * @param connection the connection handle
	 * @returns false (zero) if the connection existed before the call to
	 * ::wiredtiger_open, true (non-zero) if it was created by opening this
	 * handle.
	 */
	int __F(is_new)(WT_CONNECTION *connection);

	/*!
	 * @name Session handles
	 * @{
	 */
	/*!
	 * Open a session.
	 *
	 * @snippet ex_all.c Open a session
	 *
	 * @param connection the connection handle
	 * @param errhandler An error handler.  If <code>NULL</code>, the
	 * connection's error handler is used
	 * @configstart{connection.open_session, see dist/api_data.py}
	 * @config{isolation, the default isolation level for operations in this
	 * session., a string\, chosen from the following options: \c
	 * "read-uncommitted"\, \c "read-committed"\, \c "snapshot"; default \c
	 * read-committed.}
	 * @configend
	 * @param[out] sessionp the new session handle
	 * @errors
	 */
	int __F(open_session)(WT_CONNECTION *connection,
	    WT_EVENT_HANDLER *errhandler, const char *config,
	    WT_SESSION **sessionp);
	/*! @} */

	/*!
	 * @name Extensions
	 * @{
	 */
	/*!
	 * Load an extension.
	 *
	 * @snippet ex_all.c Load an extension
	 *
	 * @param connection the connection handle
	 * @param path the filename of the extension module
	 * @configstart{connection.load_extension, see dist/api_data.py}
	 * @config{config, configuration string passed to the entry point of the
	 * extension as its WT_CONFIG_ARG argument., a string; default empty.}
	 * @config{entry, the entry point of the extension\, called to
	 * initialize the extension when it is loaded.  The signature of the
	 * function must match ::wiredtiger_extension_init., a string; default
	 * \c wiredtiger_extension_init.}
	 * @config{terminate, an optional function in the extension that is
	 * called before the extension is unloaded during WT_CONNECTION::close.
	 * The signature of the function must match
	 * ::wiredtiger_extension_terminate., a string; default \c
	 * wiredtiger_extension_terminate.}
	 * @configend
	 * @errors
	 */
	int __F(load_extension)(WT_CONNECTION *connection,
	    const char *path, const char *config);

	/*!
	 * Add a custom data source.  See @ref custom_data_sources for more
	 * information.
	 *
	 * The application must first implement the WT_DATA_SOURCE interface
	 * and then register the implementation with WiredTiger:
	 *
	 * @snippet ex_data_source.c WT_DATA_SOURCE register
	 *
	 * @param connection the connection handle
	 * @param prefix the URI prefix for this data source, e.g., "file:"
	 * @param data_source the application-supplied implementation of
	 *	WT_DATA_SOURCE to manage this data source.
	 * @configempty{connection.add_data_source, see dist/api_data.py}
	 * @errors
	 */
	int __F(add_data_source)(WT_CONNECTION *connection, const char *prefix,
	    WT_DATA_SOURCE *data_source, const char *config);

	/*!
	 * Add a custom collation function.
	 *
	 * The application must first implement the WT_COLLATOR interface and
	 * then register the implementation with WiredTiger:
	 *
	 * @snippet ex_all.c WT_COLLATOR register
	 *
	 * @param connection the connection handle
	 * @param name the name of the collation to be used in calls to
	 * 	WT_SESSION::create
	 * @param collator the application-supplied collation handler
	 * @configempty{connection.add_collator, see dist/api_data.py}
	 * @errors
	 */
	int __F(add_collator)(WT_CONNECTION *connection,
	    const char *name, WT_COLLATOR *collator, const char *config);

	/*!
	 * Add a compression function.
	 *
	 * The application must first implement the WT_COMPRESSOR interface
	 * and then register the implementation with WiredTiger:
	 *
	 * @snippet nop_compress.c WT_COMPRESSOR initialization structure
	 *
	 * @snippet nop_compress.c WT_COMPRESSOR initialization function
	 *
	 * @param connection the connection handle
	 * @param name the name of the compression function to be used in calls
	 *	to WT_SESSION::create
	 * @param compressor the application-supplied compression handler
	 * @configempty{connection.add_compressor, see dist/api_data.py}
	 * @errors
	 */
	int __F(add_compressor)(WT_CONNECTION *connection,
	    const char *name, WT_COMPRESSOR *compressor, const char *config);

	/*!
	 * Add a custom extractor for index keys or column groups.
	 * @notyet{custom extractors}
	 *
	 * The application must first implement the WT_EXTRACTOR interface and
	 * then register the implementation with WiredTiger:
	 *
	 * @snippet ex_all.c WT_EXTRACTOR register
	 *
	 * @param connection the connection handle
	 * @param name the name of the extractor to be used in calls to
	 * 	WT_SESSION::create
	 * @param extractor the application-supplied extractor
	 * @configempty{connection.add_extractor, see dist/api_data.py}
	 * @errors
	 */
	int __F(add_extractor)(WT_CONNECTION *connection, const char *name,
	    WT_EXTRACTOR *extractor, const char *config);

	/*!
	 * Return a reference to the WiredTiger extension functions.
	 *
	 * @snippet ex_data_source.c WT_EXTENSION_API declaration
	 *
	 * @param wt_conn the WT_CONNECTION handle
	 * @returns a reference to a WT_EXTENSION_API structure.
	 */
	WT_EXTENSION_API *__F(get_extension_api)(WT_CONNECTION *wt_conn);
	/*! @} */
};

/*!
 * Open a connection to a database.
 *
 * @snippet ex_all.c Open a connection
 *
 * @param home The path to the database home directory.  See @ref home
 * for more information.
 * @param errhandler An error handler.  If <code>NULL</code>, a builtin error
 * handler is installed that writes error messages to stderr
 * @configstart{wiredtiger_open, see dist/api_data.py}
 * @config{async = (, asynchronous operations configuration options., a set of
 * related configuration options defined below.}
 * @config{&nbsp;&nbsp;&nbsp;&nbsp;enabled, enable asynchronous operation., a
 * boolean flag; default \c false.}
 * @config{&nbsp;&nbsp;&nbsp;&nbsp;ops_max,
 * maximum number of expected simultaneous asynchronous operations., an integer
 * between 10 and 4096; default \c 1024.}
 * @config{&nbsp;&nbsp;&nbsp;&nbsp;threads, the number of worker threads to
 * service asynchronous requests., an integer between 1 and 20; default \c 2.}
 * @config{ ),,}
 * @config{buffer_alignment, in-memory alignment (in bytes) for buffers used for
 * I/O. The default value of -1 indicates a platform-specific alignment value
 * should be used (4KB on Linux systems\, zero elsewhere)., an integer between
 * -1 and 1MB; default \c -1.}
 * @config{cache_size, maximum heap memory to allocate for the cache.  A
 * database should configure either a cache_size or a shared_cache not both., an
 * integer between 1MB and 10TB; default \c 100MB.}
 * @config{checkpoint = (, periodically checkpoint the database., a set of
 * related configuration options defined below.}
 * @config{&nbsp;&nbsp;&nbsp;&nbsp;name, the checkpoint name., a string; default
 * \c "WiredTigerCheckpoint".}
 * @config{&nbsp;&nbsp;&nbsp;&nbsp;wait, seconds to
 * wait between each checkpoint; setting this value above 0 configures periodic
 * checkpoints., an integer between 0 and 100000; default \c 0.}
 * @config{ ),,}
 * @config{checkpoint_sync, flush files to stable storage when closing or
 * writing checkpoints., a boolean flag; default \c true.}
 * @config{create, create the database if it does not exist., a boolean flag;
 * default \c false.}
 * @config{direct_io, Use \c O_DIRECT to access files.  Options are given as a
 * list\, such as <code>"direct_io=[data]"</code>. Configuring \c direct_io
 * requires care\, see @ref tuning_system_buffer_cache_direct_io for important
 * warnings.  Including \c "data" will cause WiredTiger data files to use \c
 * O_DIRECT\, including \c "log" will cause WiredTiger log files to use \c
 * O_DIRECT\, and including \c "checkpoint" will cause WiredTiger data files
 * opened at a checkpoint (i.e: read only) to use \c O_DIRECT., a list\, with
 * values chosen from the following options: \c "checkpoint"\, \c "data"\, \c
 * "log"; default empty.}
 * @config{error_prefix, prefix string for error messages., a string; default
 * empty.}
 * @config{eviction_dirty_target, continue evicting until the cache has less
 * dirty memory than the value\, as a percentage of the total cache size.  Dirty
 * pages will only be evicted if the cache is full enough to trigger eviction.,
 * an integer between 10 and 99; default \c 80.}
 * @config{eviction_target, continue evicting until the cache has less total
 * memory than the value\, as a percentage of the total cache size.  Must be
 * less than \c eviction_trigger., an integer between 10 and 99; default \c 80.}
 * @config{eviction_trigger, trigger eviction when the cache is using this much
 * memory\, as a percentage of the total cache size., an integer between 10 and
 * 99; default \c 95.}
 * @config{eviction_workers, additional threads to help evict pages from cache.,
 * an integer between 0 and 20; default \c 0.}
 * @config{exclusive, fail if the database already exists\, generally used with
 * the \c create option., a boolean flag; default \c false.}
 * @config{extensions, list of shared library extensions to load (using dlopen).
 * Any values specified to an library extension are passed to
 * WT_CONNECTION::load_extension as the \c config parameter (for example\,
 * <code>extensions=(/path/ext.so={entry=my_entry})</code>)., a list of strings;
 * default empty.}
 * @config{file_extend, file extension configuration.  If set\, extend files of
 * the set type in allocations of the set size\, instead of a block at a time as
 * each new block is written.  For example\,
 * <code>file_extend=(data=16MB)</code>., a list\, with values chosen from the
 * following options: \c "data"\, \c "log"; default empty.}
 * @config{hazard_max, maximum number of simultaneous hazard pointers per
 * session handle., an integer greater than or equal to 15; default \c 1000.}
 * @config{log = (, enable logging., a set of related configuration options
 * defined below.}
 * @config{&nbsp;&nbsp;&nbsp;&nbsp;archive, automatically
 * archive unneeded log files., a boolean flag; default \c true.}
 * @config{&nbsp;&nbsp;&nbsp;&nbsp;enabled, enable logging subsystem., a boolean
 * flag; default \c false.}
 * @config{&nbsp;&nbsp;&nbsp;&nbsp;file_max, the
 * maximum size of log files., an integer between 100KB and 2GB; default \c
 * 100MB.}
 * @config{&nbsp;&nbsp;&nbsp;&nbsp;path, the path to a directory into
 * which the log files are written.  If the value is not an absolute path name\,
 * the files are created relative to the database home., a string; default \c
 * "".}
 * @config{ ),,}
 * @config{lsm_merge, merge LSM chunks where possible., a boolean flag; default
 * \c true.}
 * @config{mmap, Use memory mapping to access files when possible., a boolean
 * flag; default \c true.}
 * @config{multiprocess, permit sharing between processes (will automatically
 * start an RPC server for primary processes and use RPC for secondary
 * processes). <b>Not yet supported in WiredTiger</b>., a boolean flag; default
 * \c false.}
 * @config{session_max, maximum expected number of sessions (including server
 * threads)., an integer greater than or equal to 1; default \c 100.}
 * @config{shared_cache = (, shared cache configuration options.  A database
 * should configure either a cache_size or a shared_cache not both., a set of
 * related configuration options defined below.}
 * @config{&nbsp;&nbsp;&nbsp;&nbsp;chunk, the granularity that a shared cache is
 * redistributed., an integer between 1MB and 10TB; default \c 10MB.}
 * @config{&nbsp;&nbsp;&nbsp;&nbsp;name, name of a cache that is shared between
 * databases., a string; default empty.}
 * @config{&nbsp;&nbsp;&nbsp;&nbsp;reserve, amount of cache this database is
 * guaranteed to have available from the shared cache.  This setting is per
 * database.  Defaults to the chunk size., an integer; default \c 0.}
 * @config{&nbsp;&nbsp;&nbsp;&nbsp;size, maximum memory to allocate for the
 * shared cache.  Setting this will update the value if one is already set., an
 * integer between 1MB and 10TB; default \c 500MB.}
 * @config{ ),,}
 * @config{statistics, Maintain database statistics\, which may impact
 * performance.  Choosing "all" maintains all statistics regardless of cost\,
 * "fast" maintains a subset of statistics that are relatively inexpensive\,
 * "none" turns off all statistics.  The "clear" configuration resets statistics
 * after they are gathered\, where appropriate (for example\, a cache size
 * statistic is not cleared\, while the count of cursor insert operations will
 * be cleared). When "clear" is configured for the database\, gathered
 * statistics are reset each time a statistics cursor is used to gather
 * statistics\, as well as each time statistics are logged using the \c
 * statistics_log configuration.  See @ref statistics for more information., a
 * list\, with values chosen from the following options: \c "all"\, \c "fast"\,
 * \c "none"\, \c "clear"; default \c none.}
 * @config{statistics_log = (, log any statistics the database is configured to
 * maintain\, to a file.  See @ref statistics for more information., a set of
 * related configuration options defined below.}
 * @config{&nbsp;&nbsp;&nbsp;&nbsp;on_close, log statistics on database close.,
 * a boolean flag; default \c false.}
 * @config{&nbsp;&nbsp;&nbsp;&nbsp;path, the
 * pathname to a file into which the log records are written\, may contain ISO C
 * standard strftime conversion specifications.  If the value is not an absolute
 * path name\, the file is created relative to the database home., a string;
 * default \c "WiredTigerStat.%d.%H".}
 * @config{&nbsp;&nbsp;&nbsp;&nbsp;sources,
 * if non-empty\, include statistics for the list of data source URIs\, if they
 * are open at the time of the statistics logging.  The list may include URIs
 * matching a single data source ("table:mytable")\, or a URI matching all data
 * sources of a particular type ("table:")., a list of strings; default empty.}
 * @config{&nbsp;&nbsp;&nbsp;&nbsp;timestamp, a timestamp prepended to each log
 * record\, may contain strftime conversion specifications., a string; default
 * \c "%b %d %H:%M:%S".}
 * @config{&nbsp;&nbsp;&nbsp;&nbsp;wait, seconds to wait
 * between each write of the log records., an integer between 0 and 100000;
 * default \c 0.}
 * @config{ ),,}
 * @config{transaction_sync = (, how to sync log records when the transaction
 * commits., a set of related configuration options defined below.}
 * @config{&nbsp;&nbsp;&nbsp;&nbsp;enabled, whether to sync the log on every
 * commit by default\, can be overridden by the \c sync setting to
 * WT_SESSION::begin_transaction., a boolean flag; default \c false.}
 * @config{&nbsp;&nbsp;&nbsp;&nbsp;method, the method used to ensure log records
 * are stable on disk., a string\, chosen from the following options: \c
 * "dsync"\, \c "fsync"\, \c "none"; default \c fsync.}
 * @config{ ),,}
 * @config{use_environment_priv, use the \c WIREDTIGER_CONFIG and \c
 * WIREDTIGER_HOME environment variables regardless of whether or not the
 * process is running with special privileges.  See @ref home for more
 * information., a boolean flag; default \c false.}
 * @config{verbose, enable messages for various events.  Only available if
 * WiredTiger is configured with --enable-verbose.  Options are given as a
 * list\, such as <code>"verbose=[evictserver\,read]"</code>., a list\, with
 * values chosen from the following options: \c "api"\, \c "block"\, \c
 * "checkpoint"\, \c "compact"\, \c "evict"\, \c "evictserver"\, \c "fileops"\,
 * \c "log"\, \c "lsm"\, \c "metadata"\, \c "mutex"\, \c "overflow"\, \c
 * "read"\, \c "readserver"\, \c "reconcile"\, \c "recovery"\, \c "salvage"\, \c
 * "shared_cache"\, \c "split"\, \c "verify"\, \c "version"\, \c "write";
 * default empty.}
 * @configend
 * Additionally, if files named \c WiredTiger.config or \c WiredTiger.basecfg
 * appear in the WiredTiger home directory, they are read for configuration
 * values (see @ref config_file and @ref config_base for details).
 * See @ref config_order for ordering of the configuration mechanisms.
 * @param[out] connectionp A pointer to the newly opened connection handle
 * @errors
 */
int wiredtiger_open(const char *home,
    WT_EVENT_HANDLER *errhandler, const char *config,
    WT_CONNECTION **connectionp);

/*!
 * Return information about an error as a string; wiredtiger_strerror is a
 * superset of the ISO C99/POSIX 1003.1-2001 function strerror.
 *
 * @snippet ex_all.c Display an error
 *
 * @param err a return value from a WiredTiger, C library or POSIX function
 * @returns a string representation of the error
 */
const char *wiredtiger_strerror(int err);

#if !defined(SWIG)
/*!
 * The interface implemented by applications to accept notifications
 * of the completion of asynchronous operations.
 *
 * Applications register their implementation with WiredTiger by calling
 * WT_CONNECTION::async_new_op.
 *
 * @snippet ex_async.c Allocate a handle
 */
struct __wt_async_callback {
	/*!
	 * Callback to receive completion notification.
	 *
	 * @param[in] op the operation handle
	 * @param[in] op_ret the result of the async operation
	 * @param[in] flags currently unused
	 * @returns zero for success, non-zero to indicate an error.
	 *
	 * @snippet ex_async.c example callback implementation
	 */
	int (*notify)(WT_ASYNC_CALLBACK *cb, WT_ASYNC_OP *op,
	    int op_ret, uint32_t flags);
};
#endif

/*!
 * The interface implemented by applications to handle error, informational and
 * progress messages.  Entries set to NULL are ignored and the default handlers
 * will continue to be used.
 */
struct __wt_event_handler {
	/*!
	 * Callback to handle error messages; by default, error messages are
	 * written to the stderr stream.
	 *
	 * Error handler returns are not ignored: if the handler returns
	 * non-zero, the error may cause the WiredTiger function posting the
	 * event to fail, and may even cause operation or library failure.
	 *
	 * @param session the WiredTiger session handle in use when the error
	 * was generated. The handle may have been created by the application
	 * or automatically by WiredTiger.
	 * @param error a WiredTiger, C99 or POSIX error code, which can
	 * be converted to a string using ::wiredtiger_strerror
	 * @param message an error string
	 */
	int (*handle_error)(WT_EVENT_HANDLER *handler,
	    WT_SESSION *session, int error, const char *message);

	/*!
	 * Callback to handle informational messages; by default, informational
	 * messages are written to the stdout stream.
	 *
	 * Message handler returns are not ignored: if the handler returns
	 * non-zero, the error may cause the WiredTiger function posting the
	 * event to fail, and may even cause operation or library failure.
	 *
	 * @param session the WiredTiger session handle in use when the message
	 * was generated. The handle may have been created by the application
	 * or automatically by WiredTiger.
	 * @param message an informational string
	 */
	int (*handle_message)(WT_EVENT_HANDLER *handler,
	    WT_SESSION *session, const char *message);

	/*!
	 * Callback to handle progress messages; by default, no progress
	 * messages are written.
	 *
	 * Progress handler returns are not ignored: if the handler returns
	 * non-zero, the error may cause the WiredTiger function posting the
	 * event to fail, and may even cause operation or library failure.
	 *
	 * @param session the WiredTiger session handle in use when the
	 * progress message was generated. The handle may have been created by
	 * the application or automatically by WiredTiger.
	 * @param operation a string representation of the operation
	 * @param progress a counter
	 */
	int (*handle_progress)(WT_EVENT_HANDLER *handler,
	    WT_SESSION *session, const char *operation, uint64_t progress);

	/*!
	 * Callback to handle automatic close of a WiredTiger handle.
	 *
	 * Close handler returns are not ignored: if the handler returns
	 * non-zero, the error may cause the WiredTiger function posting the
	 * event to fail, and may even cause operation or library failure.
	 *
	 * @param session The session handle that is being closed if the
	 * cursor parameter is NULL.
	 * @param cursor The cursor handle that is being closed, or NULL if
	 * it is a session handle being closed.
	 */
	int (*handle_close)(WT_EVENT_HANDLER *handler,
	    WT_SESSION *session, WT_CURSOR *cursor);
};

/*!
 * @name Data packing and unpacking
 * @{
 */

/*!
 * Pack a structure into a buffer.
 *
 * See @ref packing for a description of the permitted format strings.
 *
 * @section pack_examples Packing Examples
 *
 * For example, the string <code>"iSh"</code> will pack a 32-bit integer
 * followed by a NUL-terminated string, followed by a 16-bit integer.  The
 * default, big-endian encoding will be used, with no alignment.  This could be
 * used in C as follows:
 *
 * @snippet ex_all.c Pack fields into a buffer
 *
 * Then later, the values can be unpacked as follows:
 *
 * @snippet ex_all.c Unpack fields from a buffer
 *
 * @param session the session handle
 * @param buffer a pointer to a packed byte array
 * @param size the number of valid bytes in the buffer
 * @param format the data format, see @ref packing
 * @errors
 */
int wiredtiger_struct_pack(WT_SESSION *session,
    void *buffer, size_t size, const char *format, ...);

/*!
 * Calculate the size required to pack a structure.
 *
 * Note that for variable-sized fields including variable-sized strings and
 * integers, the calculated sized merely reflects the expected sizes specified
 * in the format string itself.
 *
 * @snippet ex_all.c Get the packed size
 *
 * @param session the session handle
 * @param sizep a location where the number of bytes needed for the
 * matching call to ::wiredtiger_struct_pack is returned
 * @param format the data format, see @ref packing
 * @errors
 */
int wiredtiger_struct_size(WT_SESSION *session,
    size_t *sizep, const char *format, ...);

/*!
 * Unpack a structure from a buffer.
 *
 * Reverse of ::wiredtiger_struct_pack: gets values out of a
 * packed byte string.
 *
 * @snippet ex_all.c Unpack fields from a buffer
 *
 * @param session the session handle
 * @param buffer a pointer to a packed byte array
 * @param size the number of valid bytes in the buffer
 * @param format the data format, see @ref packing
 * @errors
 */
int wiredtiger_struct_unpack(WT_SESSION *session,
    const void *buffer, size_t size, const char *format, ...);

#if !defined(SWIG)

/*!
 * Streaming interface to packing.
 *
 * This allows applications to pack or unpack records one field at a time.
 * This is an opaque handle returned by ::wiredtiger_pack_start or
 * ::wiredtiger_unpack_start.  It must be closed with ::wiredtiger_pack_close.
 */
typedef struct __wt_pack_stream WT_PACK_STREAM;

/*!
 * Start a packing operation into a buffer with the given format string.  This
 * should be followed by a series of calls to ::wiredtiger_pack_item,
 * ::wiredtiger_pack_int, ::wiredtiger_pack_str or ::wiredtiger_pack_uint
 * to fill in the values.
 *
 * @param session the session handle
 * @param format the data format, see @ref packing
 * @param buffer a pointer to memory to hold the packed data
 * @param size the size of the buffer
 * @param[out] psp the new packing stream handle
 * @errors
 */
int wiredtiger_pack_start(WT_SESSION *session,
    const char *format, void *buffer, size_t size, WT_PACK_STREAM **psp);

/*!
 * Start an unpacking operation from a buffer with the given format string.
 * This should be followed by a series of calls to ::wiredtiger_unpack_item,
 * ::wiredtiger_unpack_int, ::wiredtiger_unpack_str or ::wiredtiger_unpack_uint
 * to retrieve the packed values.
 *
 * @param session the session handle
 * @param format the data format, see @ref packing
 * @param buffer a pointer to memory holding the packed data
 * @param size the size of the buffer
 * @param[out] psp the new packing stream handle
 * @errors
 */
int wiredtiger_unpack_start(WT_SESSION *session,
    const char *format, const void *buffer, size_t size, WT_PACK_STREAM **psp);

/*!
 * Close a packing stream.
 *
 * @param ps the packing stream handle
 * @param[out] usedp the number of bytes in the buffer used by the stream
 * @errors
 */
int wiredtiger_pack_close(WT_PACK_STREAM *ps, size_t *usedp);

/*!
 * Pack an item into a packing stream.
 *
 * @param ps the packing stream handle
 * @param item an item to pack
 * @errors
 */
int wiredtiger_pack_item(WT_PACK_STREAM *ps, WT_ITEM *item);

/*!
 * Pack a signed integer into a packing stream.
 *
 * @param ps the packing stream handle
 * @param i a signed integer to pack
 * @errors
 */
int wiredtiger_pack_int(WT_PACK_STREAM *ps, int64_t i);

/*!
 * Pack a string into a packing stream.
 *
 * @param ps the packing stream handle
 * @param s a string to pack
 * @errors
 */
int wiredtiger_pack_str(WT_PACK_STREAM *ps, const char *s);

/*!
 * Pack an unsigned integer into a packing stream.
 *
 * @param ps the packing stream handle
 * @param u an unsigned integer to pack
 * @errors
 */
int wiredtiger_pack_uint(WT_PACK_STREAM *ps, uint64_t u);

/*!
 * Unpack an item from a packing stream.
 *
 * @param ps the packing stream handle
 * @param item an item to unpack
 * @errors
 */
int wiredtiger_unpack_item(WT_PACK_STREAM *ps, WT_ITEM *item);

/*!
 * Unpack a signed integer from a packing stream.
 *
 * @param ps the packing stream handle
 * @param[out] ip the unpacked signed integer
 * @errors
 */
int wiredtiger_unpack_int(WT_PACK_STREAM *ps, int64_t *ip);

/*!
 * Unpack a string from a packing stream.
 *
 * @param ps the packing stream handle
 * @param[out] sp the unpacked string
 * @errors
 */
int wiredtiger_unpack_str(WT_PACK_STREAM *ps, const char **sp);

/*!
 * Unpack an unsigned integer from a packing stream.
 *
 * @param ps the packing stream handle
 * @param[out] up the unpacked unsigned integer
 * @errors
 */
int wiredtiger_unpack_uint(WT_PACK_STREAM *ps, uint64_t *up);

/*!
 * @name Configuration string parsing
 * @{
 */

/*!
 * The configuration information returned by the WiredTiger configuration
 * parsing functions in the WT_EXTENSION_API and the public API.
 */
struct __wt_config_item {
	/*!
	 * The value of a configuration string.
	 *
	 * Regardless of the type of the configuration string (boolean, int,
	 * list or string), the \c str field will reference the value of the
	 * configuration string.
	 *
	 * The bytes referenced by \c str are <b>not</b> nul-terminated,
	 * use the \c len field instead of a terminating nul byte.
	 */
	const char *str;

	/*! The number of bytes in the value referenced by \c str. */
	size_t len;

	/*!
	 * The value of a configuration boolean or integer.
	 *
	 * If the configuration string's value is "true" or "false", the
	 * \c val field will be set to 1 (true), or 0 (false).
	 *
	 * If the configuration string can be legally interpreted as an integer,
	 * using the strtoll function rules as specified in ISO/IEC 9899:1990
	 * ("ISO C90"), that integer will be stored in the \c val field.
	 */
	int64_t val;

	/*! Permitted values of the \c type field. */
	enum {
		/*! A string value with quotes stripped. */
		WT_CONFIG_ITEM_STRING,
		/*! A boolean literal ("true" or "false"). */
		WT_CONFIG_ITEM_BOOL,
		/*! An unquoted identifier: a string value without quotes. */
		WT_CONFIG_ITEM_ID,
		/*! A numeric value. */
		WT_CONFIG_ITEM_NUM,
		/*! A nested structure or list, including brackets. */
		WT_CONFIG_ITEM_STRUCT
	}
	/*!
	 * The type of value determined by the parser.  In all cases,
	 * the \c str and \c len fields are set.
	 */
	type;
};

/*!
 * Create a handle that can be used to parse or create configuration strings
 * compatible with WiredTiger APIs.
 * This API is outside the scope of a WiredTiger connection handle, since
 * applications may need to generate configuration strings prior to calling
 * ::wiredtiger_open.
 * @param session the session handle to be used for error reporting. If NULL
 *        error messages will be written to stdout.
 * @param config the configuration string being parsed. The string must
 *        remain valid for the lifetime of the parser handle.
 * @param len the number of valid bytes in \c config
 * @param[out] config_parserp A pointer to the newly opened handle
 * @errors
 */
int wiredtiger_config_parser_open(WT_SESSION *session,
    const char *config, size_t len, WT_CONFIG_PARSER **config_parserp);

/*!
 * A handle that can be used to search and traverse configuration strings
 * compatible with WiredTiger APIs.
 * To parse the contents of a list or nested configuration string use a new
 * configuration parser handle based on the content of the ::WT_CONFIG_ITEM
 * retrieved from the parent configuration string.
 *
 * @section config_parse_examples Configuration String Parsing examples
 *
 * This could be used in C to create a configuration parser as follows:
 *
 * @snippet ex_config_parse.c Create a configuration parser
 *
 * Once the parser has been created the content can be queried directly:
 *
 * @snippet ex_config_parse.c get
 *
 * Or the content can be traversed linearly:
 *
 * @snippet ex_config_parse.c next
 *
 * Nested configuration values can be queried using a shorthand notation:
 *
 * @snippet ex_config_parse.c nested get
 *
 * Nested configuration values can be traversed using multiple
 * ::WT_CONFIG_PARSER handles:
 *
 * @snippet ex_config_parse.c nested traverse
 */
struct __wt_config_parser {

	/*!
	 * Close the configuration scanner releasing any resources.
	 *
	 * @param config_parser the configuration parser handle
	 * @errors
	 *
	 */
	int __F(close)(WT_CONFIG_PARSER *config_parser);

	/*!
	 * Return the next key/value pair.
	 *
	 * When iteration would pass the end of the configuration string
	 * ::WT_NOTFOUND will be returned.
	 *
	 * If an item has no explicitly assigned value, the item will be
	 * returned in \c key and the \c value will be set to the boolean
	 * \c "true" value.
	 *
	 * @param config_parser the configuration parser handle
	 * @param key the returned key
	 * @param value the returned value
	 * @errors
	 *
	 */
	int __F(next)(WT_CONFIG_PARSER *config_parser,
	    WT_CONFIG_ITEM *key, WT_CONFIG_ITEM *value);

	/*!
	 * Return the value of an item in the configuration string.
	 *
	 * @param config_parser the configuration parser handle
	 * @param key configuration key string
	 * @param value the returned value
	 * @errors
	 *
	 */
	int __F(get)(WT_CONFIG_PARSER *config_parser,
	    const char *key, WT_CONFIG_ITEM *value);
};

#endif /* !defined(SWIG) */
/*!
 * @}
 */

/*!
 * Get version information.
 *
 * @snippet ex_all.c Get the WiredTiger library version #1
 * @snippet ex_all.c Get the WiredTiger library version #2
 *
 * @param majorp a location where the major version number is returned
 * @param minorp a location where the minor version number is returned
 * @param patchp a location where the patch version number is returned
 * @returns a string representation of the version
 */
const char *wiredtiger_version(int *majorp, int *minorp, int *patchp);

/*******************************************
 * Error returns
 *******************************************/
/*!
 * @anchor error_returns
 * @name Error returns
 * Most functions and methods in WiredTiger return an integer code indicating
 * whether the operation succeeded or failed.  A return of zero indicates
 * success, all non-zero return values indicate some kind of failure.
 *
 * WiredTiger reserves all values from -31,800 to -31,999 as possible error
 * return values.  WiredTiger may also return C99/POSIX error codes such as
 * \c ENOMEM, \c EINVAL and \c ENOTSUP, with the usual meanings.
 *
 * The following are all of the WiredTiger-specific error returns:
 * @{
 */
/*
 * DO NOT EDIT: automatically built by dist/api_err.py.
 * Error return section: BEGIN
 */
/*!
 * Conflict between concurrent operations.
 * This error is generated when an operation cannot be completed due to a
 * conflict with concurrent operations.  The operation may be retried; if a
 * transaction is in progress, it should be rolled back and the operation
 * retried in a new transaction.
 */
#define	WT_DEADLOCK	-31800
/*!
 * Attempt to insert an existing key.
 * This error is generated when the application attempts to insert a record with
 * the same key as an existing record without the 'overwrite' configuration to
 * WT_SESSION::open_cursor.
 */
#define	WT_DUPLICATE_KEY	-31801
/*!
 * Non-specific WiredTiger error.
 * This error is returned when an error is not covered by a specific error
 * return.
 */
#define	WT_ERROR	-31802
/*!
 * Item not found.
 * This error indicates an operation did not find a value to return.  This
 * includes cursor search and other operations where no record matched the
 * cursor's search key such as WT_CURSOR::update or WT_CURSOR::remove.
 */
#define	WT_NOTFOUND	-31803
/*!
 * WiredTiger library panic.
 * This error indicates an underlying problem that requires the application exit
 * and restart.
 */
#define	WT_PANIC	-31804
/*! @cond internal */
/*! Restart the operation (internal). */
#define	WT_RESTART	-31805
/*! @endcond */
/*
 * Error return section: END
 * DO NOT EDIT: automatically built by dist/api_err.py.
 */
/*! @} */

/*! @} */

/*!
 * @defgroup wt_ext WiredTiger Extension API
 * The functions and interfaces applications use to customize and extend the
 * behavior of WiredTiger.
 * @{
 */

/*******************************************
 * Forward structure declarations for the extension API
 *******************************************/
struct __wt_config_arg;     typedef struct __wt_config_arg WT_CONFIG_ARG;

/*!
 * The interface implemented by applications to provide custom ordering of
 * records.
 *
 * Applications register their implementation with WiredTiger by calling
 * WT_CONNECTION::add_collator.
 *
 * @snippet ex_extending.c add collator nocase
 *
 * @snippet ex_extending.c add collator prefix10
 */
struct __wt_collator {
	/*!
	 * Callback to compare keys.
	 *
	 * @param[out] cmp set to -1 if <code>key1 < key2</code>,
	 * 	0 if <code>key1 == key2</code>,
	 * 	1 if <code>key1 > key2</code>.
	 * @returns zero for success, non-zero to indicate an error.
	 *
	 * @snippet ex_all.c Implement WT_COLLATOR
	 *
	 * @snippet ex_extending.c case insensitive comparator
	 *
	 * @snippet ex_extending.c n character comparator
	 */
	int (*compare)(WT_COLLATOR *collator, WT_SESSION *session,
	    const WT_ITEM *key1, const WT_ITEM *key2, int *cmp);

	/*!
	 * If non-NULL, a callback performed when the database is closed.
	 *
	 * The WT_COLLATOR::terminate callback is intended to allow cleanup,
	 * the handle will not be subsequently accessed by WiredTiger.
	 */
	int (*terminate)(WT_COLLATOR *collator, WT_SESSION *session);
};

/*!
 * The interface implemented by applications to provide custom compression.
 *
 * Compressors must implement the WT_COMPRESSOR interface: the
 * WT_COMPRESSOR::compress and WT_COMPRESSOR::decompress callbacks must be
 * specified, and WT_COMPRESSOR::pre_size is optional.  To build your own
 * compressor, use one of the compressors in \c ext/compressors as a template:
 * \c ext/nop_compress is a simple compressor that passes through data
 * unchanged, and is a reasonable starting point.
 *
 * Applications register their implementation with WiredTiger by calling
 * WT_CONNECTION::add_compressor.
 *
 * @snippet nop_compress.c WT_COMPRESSOR initialization structure
 * @snippet nop_compress.c WT_COMPRESSOR initialization function
 */
struct __wt_compressor {
	/*!
	 * Callback to compress a chunk of data.
	 *
	 * WT_COMPRESSOR::compress takes a source buffer and a destination
	 * buffer, by default of the same size.  If the callback can compress
	 * the buffer to a smaller size in the destination, it does so, sets
	 * the \c compression_failed return to 0 and returns 0.  If compression
	 * does not produce a smaller result, the callback sets the
	 * \c compression_failed return to 1 and returns 0. If another
	 * error occurs, it returns an errno or WiredTiger error code.
	 *
	 * On entry, \c src will point to memory, with the length of the memory
	 * in \c src_len.  After successful completion, the callback should
	 * return \c 0 and set \c result_lenp to the number of bytes required
	 * for the compressed representation.
	 *
	 * On entry, \c dst points to the destination buffer with a length
	 * of \c dst_len.  If the WT_COMPRESSOR::pre_size method is specified,
	 * the destination buffer will be at least the size returned by that
	 * method; otherwise, the destination buffer will be at least as large
	 * as \c src_len.
	 *
	 * If compression would not shrink the data or the \c dst buffer is not
	 * large enough to hold the compressed data, the callback should set
	 * \c compression_failed to a non-zero value and return 0.
	 *
	 * @param[in] src the data to compress
	 * @param[in] src_len the length of the data to compress
	 * @param[in] dst the destination buffer
	 * @param[in] dst_len the length of the destination buffer
	 * @param[out] result_lenp the length of the compressed data
	 * @param[out] compression_failed non-zero if compression did not
	 * decrease the length of the data (compression may not have completed)
	 * @returns zero for success, non-zero to indicate an error.
	 *
	 * @snippet nop_compress.c WT_COMPRESSOR compress
	 */
	int (*compress)(WT_COMPRESSOR *compressor, WT_SESSION *session,
	    uint8_t *src, size_t src_len,
	    uint8_t *dst, size_t dst_len,
	    size_t *result_lenp, int *compression_failed);

	/*!
	 * Callback to compress a list of byte strings.
	 *
	 * WT_COMPRESSOR::compress_raw gives applications fine-grained control
	 * over disk block size when writing row-store or variable-length
	 * column-store pages.  Where this level of control is not required by
	 * the underlying storage device, set the WT_COMPRESSOR::compress_raw
	 * callback to \c NULL and WiredTiger will internally split each page
	 * into blocks, each block then compressed by WT_COMPRESSOR::compress.
	 *
	 * WT_COMPRESSOR::compress_raw takes a source buffer and an array of
	 * 0-based offsets of byte strings in that buffer.  The callback then
	 * encodes none, some or all of the byte strings and copies the encoded
	 * representation into a destination buffer.  The callback returns the
	 * number of byte strings encoded and the bytes needed for the encoded
	 * representation.   The encoded representation has header information
	 * prepended and is written as a block to the underlying file object.
	 *
	 * On entry, \c page_max is the configured maximum size for objects of
	 * this type.  (This value is provided for convenience, and will be
	 * either the \c internal_page_max or \c leaf_page_max value specified
	 * to WT_SESSION::create when the object was created.)
	 *
	 * On entry, \c split_pct is the configured Btree page split size for
	 * this object.  (This value is provided for convenience, and will be
	 * the \c split_pct value specified to WT_SESSION::create when the
	 * object was created.)
	 *
	 * On entry, \c extra is a count of additional bytes that will be added
	 * to the encoded representation before it is written.  In other words,
	 * if the target write size is 8KB, the returned encoded representation
	 * should be less than or equal to (8KB - \c extra).  The method does
	 * not need to skip bytes in the destination buffer based on \c extra,
	 * the method should only use \c extra to decide how many bytes to store
	 * into the destination buffer for its ideal block size.
	 *
	 * On entry, \c src points to the source buffer; \c offsets is an array
	 * of \c slots 0-based offsets into \c src, where each offset is the
	 * start of a byte string, except for the last offset, which is the
	 * offset of the first byte past the end of the last byte string.  (In
	 * other words, <code>offsets[0]</code> will be 0, the offset of the
	 * first byte of the first byte string in \c src, and
	 * <code>offsets[slots]</code> is the total length of all of the byte
	 * strings in the \c src buffer.)
	 *
	 * On entry, \c dst points to the destination buffer with a length
	 * of \c dst_len.  If the WT_COMPRESSOR::pre_size method is specified,
	 * the destination buffer will be at least the size returned by that
	 * method; otherwise, the destination buffer will be at least the
	 * maximum size for the page being written (that is, when writing a
	 * row-store leaf page, the destination buffer will be at least as
	 * large as the \c leaf_page_max configuration value).
	 *
	 * After successful completion, the callback should return \c 0, and
	 * set \c result_slotsp to the number of byte strings encoded and
	 * \c result_lenp to the bytes needed for the encoded representation.
	 *
	 * There is no requirement the callback encode any or all of the byte
	 * strings passed by WiredTiger.  If the callback does not encode any
	 * of the byte strings and compression should not be retried, the
	 * callback should set \c result_slotsp to 0.
	 *
	 * If the callback does not encode any of the byte strings and
	 * compression should be retried with additional byte strings, the
	 * callback must return \c EAGAIN.  In that case, WiredTiger will
	 * accumulate more rows and repeat the call.
	 *
	 * If there are no more rows to accumulate or the callback indicates
	 * that it cannot be retried, WiredTiger writes the remaining rows
	 * using \c WT_COMPRESSOR::compress.
	 *
	 * On entry, \c final is zero if there are more rows to be written as
	 * part of this page (if there will be additional data provided to the
	 * callback), and non-zero if there are no more rows to be written as
	 * part of this page.  If \c final is set and the callback fails to
	 * encode any rows, WiredTiger writes the remaining rows without further
	 * calls to the callback.  If \c final is set and the callback encodes
	 * any number of rows, WiredTiger continues to call the callback until
	 * all of the rows are encoded or the callback fails to encode any rows.
	 *
	 * The WT_COMPRESSOR::compress_raw callback is intended for applications
	 * wanting to create disk blocks in specific sizes.
	 * WT_COMPRESSOR::compress_raw is not a replacement for
	 * WT_COMPRESSOR::compress: objects which WT_COMPRESSOR::compress_raw
	 * cannot handle (for example, overflow key or value items), or which
	 * WT_COMPRESSOR::compress_raw chooses not to compress for any reason
	 * (for example, if WT_COMPRESSOR::compress_raw callback chooses not to
	 * compress a small number of rows, but the page being written has no
	 * more rows to accumulate), will be passed to WT_COMPRESSOR::compress.
	 *
	 * The WT_COMPRESSOR::compress_raw callback is only called for objects
	 * where it is applicable, that is, for row-store and variable-length
	 * column-store objects, where both row-store key prefix compression
	 * and row-store and variable-length column-store dictionary compression
	 * are \b not configured.  When WT_COMPRESSOR::compress_raw is not
	 * applicable, the WT_COMPRESSOR::compress callback is used instead.
	 *
	 * @param[in] page_max the configured maximum page size for this object
	 * @param[in] split_pct the configured page split size for this object
	 * @param[in] extra the count of the additional bytes
	 * @param[in] src the data to compress
	 * @param[in] offsets the byte offsets of the byte strings in src
	 * @param[in] slots the number of entries in offsets
	 * @param[in] dst the destination buffer
	 * @param[in] dst_len the length of the destination buffer
	 * @param[in] final non-zero if there are no more rows to accumulate
	 * @param[out] result_lenp the length of the compressed data
	 * @param[out] result_slotsp the number of byte offsets taken
	 * @returns zero for success, non-zero to indicate an error.
	 */
	int (*compress_raw)(WT_COMPRESSOR *compressor, WT_SESSION *session,
	    size_t page_max, int split_pct, size_t extra,
	    uint8_t *src, uint32_t *offsets, uint32_t slots,
	    uint8_t *dst, size_t dst_len,
	    int final,
	    size_t *result_lenp, uint32_t *result_slotsp);

	/*!
	 * Callback to decompress a chunk of data.
	 *
	 * WT_COMPRESSOR::decompress takes a source buffer and a destination
	 * buffer.  The contents are switched from \c compress: the
	 * source buffer is the compressed value, and the destination buffer is
	 * sized to be the original size.  If the callback successfully
	 * decompresses the source buffer to the destination buffer, it returns
	 * 0.  If an error occurs, it returns an errno or WiredTiger error code.
	 * The source buffer that WT_COMPRESSOR::decompress takes may have a
	 * size that is rounded up from the size originally produced by
	 * WT_COMPRESSOR::compress, with the remainder of the buffer set to
	 * zeroes. Most compressors do not care about this difference if the
	 * size to be decompressed can be implicitly discovered from the
	 * compressed data.  If your compressor cares, you may need to allocate
	 * space for, and store, the actual size in the compressed buffer.  See
	 * the source code for the included snappy compressor for an example.
	 *
	 * On entry, \c src will point to memory, with the length of the memory
	 * in \c src_len.  After successful completion, the callback should
	 * return \c 0 and set \c result_lenp to the number of bytes required
	 * for the decompressed representation.
	 *
	 * If the \c dst buffer is not big enough to hold the decompressed
	 * data, the callback should return an error.
	 *
	 * @param[in] src the data to decompress
	 * @param[in] src_len the length of the data to decompress
	 * @param[in] dst the destination buffer
	 * @param[in] dst_len the length of the destination buffer
	 * @param[out] result_lenp the length of the decompressed data
	 * @returns zero for success, non-zero to indicate an error.
	 *
	 * @snippet nop_compress.c WT_COMPRESSOR decompress
	 */
	int (*decompress)(WT_COMPRESSOR *compressor, WT_SESSION *session,
	    uint8_t *src, size_t src_len,
	    uint8_t *dst, size_t dst_len,
	    size_t *result_lenp);

	/*!
	 * Callback to size a destination buffer for compression
	 *
	 * WT_COMPRESSOR::pre_size is an optional callback that, given the
	 * source buffer and size, produces the size of the destination buffer
	 * to be given to WT_COMPRESSOR::compress.  This is useful for
	 * compressors that assume that the output buffer is sized for the
	 * worst case and thus no overrun checks are made.  If your compressor
	 * works like this, WT_COMPRESSOR::pre_size will need to be defined.
	 * See the source code for the snappy compressor for an example.
	 * However, if your compressor detects and avoids overruns against its
	 * target buffer, you will not need to define WT_COMPRESSOR::pre_size.
	 * When WT_COMPRESSOR::pre_size is set to NULL, the destination buffer
	 * is sized the same as the source buffer.  This is always sufficient,
	 * since a compression result that is larger than the source buffer is
	 * discarded by WiredTiger.
	 *
	 * If not NULL, this callback is called before each call to
	 * WT_COMPRESS::compress to determine the size of the destination
	 * buffer to provide.  If the callback is NULL, the destination
	 * buffer will be the same size as the source buffer.
	 *
	 * The callback should set \c result_lenp to a suitable buffer size
	 * for compression, typically the maximum length required by
	 * WT_COMPRESSOR::compress.
	 *
	 * This callback function is for compressors that require an output
	 * buffer larger than the source buffer (for example, that do not
	 * check for buffer overflow during compression).
	 *
	 * @param[in] src the data to compress
	 * @param[in] src_len the length of the data to compress
	 * @param[out] result_lenp the required destination buffer size
	 * @returns zero for success, non-zero to indicate an error.
	 *
	 * @snippet nop_compress.c WT_COMPRESSOR presize
	 */
	int (*pre_size)(WT_COMPRESSOR *compressor, WT_SESSION *session,
	    uint8_t *src, size_t src_len, size_t *result_lenp);

	/*!
	 * If non-NULL, a callback performed when the database is closed.
	 *
	 * The WT_COMPRESSOR::terminate callback is intended to allow cleanup,
	 * the handle will not be subsequently accessed by WiredTiger.
	 *
	 * @snippet nop_compress.c WT_COMPRESSOR terminate
	 */
	int (*terminate)(WT_COMPRESSOR *compressor, WT_SESSION *session);
};

/*!
 * Applications can extend WiredTiger by providing new implementations of the
 * WT_DATA_SOURCE class.  Each data source supports a different URI scheme for
 * data sources to WT_SESSION::create, WT_SESSION::open_cursor and related
 * methods.  See @ref custom_data_sources for more information.
 *
 * <b>Thread safety:</b> WiredTiger may invoke methods on the WT_DATA_SOURCE
 * interface from multiple threads concurrently.  It is the responsibility of
 * the implementation to protect any shared data.
 *
 * Applications register their implementation with WiredTiger by calling
 * WT_CONNECTION::add_data_source.
 *
 * @snippet ex_data_source.c WT_DATA_SOURCE register
 */
struct __wt_data_source {
	/*!
	 * Callback to create a new object.
	 *
	 * @snippet ex_data_source.c WT_DATA_SOURCE create
	 */
	int (*create)(WT_DATA_SOURCE *dsrc, WT_SESSION *session,
	    const char *uri, WT_CONFIG_ARG *config);

	/*!
	 * Callback to compact an object.
	 *
	 * @snippet ex_data_source.c WT_DATA_SOURCE compact
	 */
	int (*compact)(WT_DATA_SOURCE *dsrc, WT_SESSION *session,
	    const char *uri, WT_CONFIG_ARG *config);

	/*!
	 * Callback to drop an object.
	 *
	 * @snippet ex_data_source.c WT_DATA_SOURCE drop
	 */
	int (*drop)(WT_DATA_SOURCE *dsrc, WT_SESSION *session,
	    const char *uri, WT_CONFIG_ARG *config);

	/*!
	 * Callback to initialize a cursor.
	 *
	 * @snippet ex_data_source.c WT_DATA_SOURCE open_cursor
	 */
	int (*open_cursor)(WT_DATA_SOURCE *dsrc, WT_SESSION *session,
	    const char *uri, WT_CONFIG_ARG *config, WT_CURSOR **new_cursor);

	/*!
	 * Callback to rename an object.
	 *
	 * @snippet ex_data_source.c WT_DATA_SOURCE rename
	 */
	int (*rename)(WT_DATA_SOURCE *dsrc, WT_SESSION *session,
	    const char *uri, const char *newuri, WT_CONFIG_ARG *config);

	/*!
	 * Callback to salvage an object.
	 *
	 * @snippet ex_data_source.c WT_DATA_SOURCE salvage
	 */
	int (*salvage)(WT_DATA_SOURCE *dsrc, WT_SESSION *session,
	    const char *uri, WT_CONFIG_ARG *config);

	/*!
	 * Callback to truncate an object.
	 *
	 * @snippet ex_data_source.c WT_DATA_SOURCE truncate
	 */
	int (*truncate)(WT_DATA_SOURCE *dsrc, WT_SESSION *session,
	    const char *uri, WT_CONFIG_ARG *config);

	/*!
	 * Callback to truncate a range of an object.
	 *
	 * @snippet ex_data_source.c WT_DATA_SOURCE range truncate
	 */
	int (*range_truncate)(WT_DATA_SOURCE *dsrc, WT_SESSION *session,
	    WT_CURSOR *start, WT_CURSOR *stop);

	/*!
	 * Callback to verify an object.
	 *
	 * @snippet ex_data_source.c WT_DATA_SOURCE verify
	 */
	int (*verify)(WT_DATA_SOURCE *dsrc, WT_SESSION *session,
	    const char *uri, WT_CONFIG_ARG *config);

	/*!
	 * Callback to checkpoint the database.
	 *
	 * @snippet ex_data_source.c WT_DATA_SOURCE checkpoint
	 */
	int (*checkpoint)(
	    WT_DATA_SOURCE *dsrc, WT_SESSION *session, WT_CONFIG_ARG *config);

	/*!
	 * If non-NULL, a callback performed when the database is closed.
	 *
	 * The WT_DATA_SOURCE::terminate callback is intended to allow cleanup,
	 * the handle will not be subsequently accessed by WiredTiger.
	 *
	 * @snippet ex_data_source.c WT_DATA_SOURCE terminate
	 */
	int (*terminate)(WT_DATA_SOURCE *dsrc, WT_SESSION *session);
};

/*!
 * The interface implemented by applications to provide custom extraction of
 * index keys or column group values.
 *
 * Applications register implementations with WiredTiger by calling
 * WT_CONNECTION::add_extractor.
 *
 * @snippet ex_all.c WT_EXTRACTOR register
 */
struct __wt_extractor {
	/*!
	 * Callback to extract a value for an index or column group.
	 *
	 * @errors
	 *
	 * @snippet ex_all.c WT_EXTRACTOR
	 */
	int (*extract)(WT_EXTRACTOR *extractor, WT_SESSION *session,
	    const WT_ITEM *key, const WT_ITEM *value,
	    WT_ITEM *result);
};

/*!
 * Entry point to an extension, called when the extension is loaded.
 *
 * @param connection the connection handle
 * @param config the config information passed to WT_CONNECTION::load_extension
 * @errors
 */
extern int wiredtiger_extension_init(
    WT_CONNECTION *connection, WT_CONFIG_ARG *config);

/*!
 * Optional cleanup function for an extension, called during
 * WT_CONNECTION::close.
 *
 * @param connection the connection handle
 * @errors
 */
extern int wiredtiger_extension_terminate(WT_CONNECTION *connection);

/*! @} */

/*******************************************
 * Statistic reference.
 *******************************************/
/*!
 * @addtogroup wt
 * @{
 */
/*
 * DO NOT EDIT: automatically built by dist/api_stat.py.
 * Statistics section: BEGIN
 */

/*!
 * @name Connection statistics
 * @anchor statistics_keys
 * @anchor statistics_conn
 * Statistics are accessed through cursors with \c "statistics:" URIs.
 * Individual statistics can be queried through the cursor using the following
 * keys.  See @ref data_statistics for more information.
 * @{
 */
/*! async: number of allocation state races */
#define	WT_STAT_CONN_ASYNC_ALLOC_RACE			1000
/*! async: number of op slots viewed for alloc */
#define	WT_STAT_CONN_ASYNC_ALLOC_VIEW			1001
/*! async: current work queue length */
#define	WT_STAT_CONN_ASYNC_CUR_QUEUE			1002
/*! async: number of async flush calls */
#define	WT_STAT_CONN_ASYNC_FLUSH			1003
/*! async: number of times op allocation failed */
#define	WT_STAT_CONN_ASYNC_FULL				1004
/*! async: maximum work queue length */
#define	WT_STAT_CONN_ASYNC_MAX_QUEUE			1005
/*! async: number of times worker found no work */
#define	WT_STAT_CONN_ASYNC_NOWORK			1006
/*! async op allocation */
#define	WT_STAT_CONN_ASYNC_OP_ALLOC			1007
/*! async op compact calls */
#define	WT_STAT_CONN_ASYNC_OP_COMPACT			1008
/*! async op insert calls */
#define	WT_STAT_CONN_ASYNC_OP_INSERT			1009
/*! async op remove calls */
#define	WT_STAT_CONN_ASYNC_OP_REMOVE			1010
/*! async op search calls */
#define	WT_STAT_CONN_ASYNC_OP_SEARCH			1011
/*! async op update calls */
#define	WT_STAT_CONN_ASYNC_OP_UPDATE			1012
/*! block manager: mapped bytes read */
#define	WT_STAT_CONN_BLOCK_BYTE_MAP_READ		1013
/*! block manager: bytes read */
#define	WT_STAT_CONN_BLOCK_BYTE_READ			1014
/*! block manager: bytes written */
#define	WT_STAT_CONN_BLOCK_BYTE_WRITE			1015
/*! block manager: mapped blocks read */
#define	WT_STAT_CONN_BLOCK_MAP_READ			1016
/*! block manager: blocks pre-loaded */
#define	WT_STAT_CONN_BLOCK_PRELOAD			1017
/*! block manager: blocks read */
#define	WT_STAT_CONN_BLOCK_READ				1018
/*! block manager: blocks written */
#define	WT_STAT_CONN_BLOCK_WRITE			1019
/*! cache: tracked dirty bytes in the cache */
#define	WT_STAT_CONN_CACHE_BYTES_DIRTY			1020
/*! cache: bytes currently in the cache */
#define	WT_STAT_CONN_CACHE_BYTES_INUSE			1021
/*! cache: maximum bytes configured */
#define	WT_STAT_CONN_CACHE_BYTES_MAX			1022
/*! cache: bytes read into cache */
#define	WT_STAT_CONN_CACHE_BYTES_READ			1023
/*! cache: bytes written from cache */
#define	WT_STAT_CONN_CACHE_BYTES_WRITE			1024
/*! cache: checkpoint blocked page eviction */
#define	WT_STAT_CONN_CACHE_EVICTION_CHECKPOINT		1025
/*! cache: unmodified pages evicted */
#define	WT_STAT_CONN_CACHE_EVICTION_CLEAN		1026
/*! cache: page split during eviction deepened the tree */
#define	WT_STAT_CONN_CACHE_EVICTION_DEEPEN		1027
/*! cache: modified pages evicted */
#define	WT_STAT_CONN_CACHE_EVICTION_DIRTY		1028
/*! cache: pages selected for eviction unable to be evicted */
#define	WT_STAT_CONN_CACHE_EVICTION_FAIL		1029
/*! cache: pages evicted because they exceeded the in-memory maximum */
#define	WT_STAT_CONN_CACHE_EVICTION_FORCE		1030
/*! cache: failed eviction of pages that exceeded the in-memory maximum */
#define	WT_STAT_CONN_CACHE_EVICTION_FORCE_FAIL		1031
/*! cache: hazard pointer blocked page eviction */
#define	WT_STAT_CONN_CACHE_EVICTION_HAZARD		1032
/*! cache: internal pages evicted */
#define	WT_STAT_CONN_CACHE_EVICTION_INTERNAL		1033
/*! cache: eviction server candidate queue empty when topping up */
#define	WT_STAT_CONN_CACHE_EVICTION_QUEUE_EMPTY		1034
/*! cache: eviction server candidate queue not empty when topping up */
#define	WT_STAT_CONN_CACHE_EVICTION_QUEUE_NOT_EMPTY	1035
/*! cache: eviction server evicting pages */
#define	WT_STAT_CONN_CACHE_EVICTION_SERVER_EVICTING	1036
/*! cache: eviction server populating queue, but not evicting pages */
#define	WT_STAT_CONN_CACHE_EVICTION_SERVER_NOT_EVICTING	1037
/*! cache: eviction server unable to reach eviction goal */
#define	WT_STAT_CONN_CACHE_EVICTION_SLOW		1038
/*! cache: pages split during eviction */
#define	WT_STAT_CONN_CACHE_EVICTION_SPLIT		1039
/*! cache: pages walked for eviction */
#define	WT_STAT_CONN_CACHE_EVICTION_WALK		1040
/*! cache: tracked dirty pages in the cache */
#define	WT_STAT_CONN_CACHE_PAGES_DIRTY			1041
/*! cache: pages currently held in the cache */
#define	WT_STAT_CONN_CACHE_PAGES_INUSE			1042
/*! cache: pages read into cache */
#define	WT_STAT_CONN_CACHE_READ				1043
/*! cache: pages written from cache */
#define	WT_STAT_CONN_CACHE_WRITE			1044
/*! pthread mutex condition wait calls */
#define	WT_STAT_CONN_COND_WAIT				1045
/*! cursor creation */
#define	WT_STAT_CONN_CURSOR_CREATE			1046
/*! Btree cursor insert calls */
#define	WT_STAT_CONN_CURSOR_INSERT			1047
/*! Btree cursor next calls */
#define	WT_STAT_CONN_CURSOR_NEXT			1048
/*! Btree cursor prev calls */
#define	WT_STAT_CONN_CURSOR_PREV			1049
/*! Btree cursor remove calls */
#define	WT_STAT_CONN_CURSOR_REMOVE			1050
/*! Btree cursor reset calls */
#define	WT_STAT_CONN_CURSOR_RESET			1051
/*! Btree cursor search calls */
#define	WT_STAT_CONN_CURSOR_SEARCH			1052
/*! Btree cursor search near calls */
#define	WT_STAT_CONN_CURSOR_SEARCH_NEAR			1053
/*! Btree cursor update calls */
#define	WT_STAT_CONN_CURSOR_UPDATE			1054
/*! dhandle: session dhandles swept */
#define	WT_STAT_CONN_DH_SESSION_HANDLES			1055
/*! dhandle: session sweep attempts */
#define	WT_STAT_CONN_DH_SESSION_SWEEPS			1056
/*! files currently open */
#define	WT_STAT_CONN_FILE_OPEN				1057
/*! log: log buffer size increases */
#define	WT_STAT_CONN_LOG_BUFFER_GROW			1058
/*! log: total log buffer size */
#define	WT_STAT_CONN_LOG_BUFFER_SIZE			1059
/*! log: user provided log bytes written */
#define	WT_STAT_CONN_LOG_BYTES_USER			1060
/*! log: log bytes written */
#define	WT_STAT_CONN_LOG_BYTES_WRITTEN			1061
/*! log: maximum log file size */
#define	WT_STAT_CONN_LOG_MAX_FILESIZE			1062
/*! log: log read operations */
#define	WT_STAT_CONN_LOG_READS				1063
/*! log: records processed by log scan */
#define	WT_STAT_CONN_LOG_SCAN_RECORDS			1064
/*! log: log scan records requiring two reads */
#define	WT_STAT_CONN_LOG_SCAN_REREADS			1065
/*! log: log scan operations */
#define	WT_STAT_CONN_LOG_SCANS				1066
/*! log: consolidated slot closures */
#define	WT_STAT_CONN_LOG_SLOT_CLOSES			1067
/*! log: logging bytes consolidated */
#define	WT_STAT_CONN_LOG_SLOT_CONSOLIDATED		1068
/*! log: consolidated slot joins */
#define	WT_STAT_CONN_LOG_SLOT_JOINS			1069
/*! log: consolidated slot join races */
#define	WT_STAT_CONN_LOG_SLOT_RACES			1070
/*! log: slots selected for switching that were unavailable */
#define	WT_STAT_CONN_LOG_SLOT_SWITCH_FAILS		1071
/*! log: record size exceeded maximum */
#define	WT_STAT_CONN_LOG_SLOT_TOOBIG			1072
/*! log: failed to find a slot large enough for record */
#define	WT_STAT_CONN_LOG_SLOT_TOOSMALL			1073
/*! log: consolidated slot join transitions */
#define	WT_STAT_CONN_LOG_SLOT_TRANSITIONS		1074
/*! log: log sync operations */
#define	WT_STAT_CONN_LOG_SYNC				1075
/*! log: log write operations */
#define	WT_STAT_CONN_LOG_WRITES				1076
/*! sleep for LSM checkpoint throttle */
#define	WT_STAT_CONN_LSM_CHECKPOINT_THROTTLE		1077
/*! sleep for LSM merge throttle */
#define	WT_STAT_CONN_LSM_MERGE_THROTTLE			1078
/*! rows merged in an LSM tree */
#define	WT_STAT_CONN_LSM_ROWS_MERGED			1079
/*! memory allocations */
#define	WT_STAT_CONN_MEMORY_ALLOCATION			1080
/*! memory frees */
#define	WT_STAT_CONN_MEMORY_FREE			1081
/*! memory re-allocations */
#define	WT_STAT_CONN_MEMORY_GROW			1082
/*! total read I/Os */
#define	WT_STAT_CONN_READ_IO				1083
/*! page reconciliation calls */
#define	WT_STAT_CONN_REC_PAGES				1084
/*! page reconciliation calls for eviction */
#define	WT_STAT_CONN_REC_PAGES_EVICTION			1085
/*! reconciliation failed because an update could not be included */
#define	WT_STAT_CONN_REC_SKIPPED_UPDATE			1086
/*! split bytes currently awaiting free */
#define	WT_STAT_CONN_REC_SPLIT_STASHED_BYTES		1087
/*! split objects currently awaiting free */
#define	WT_STAT_CONN_REC_SPLIT_STASHED_OBJECTS		1088
/*! pthread mutex shared lock read-lock calls */
#define	WT_STAT_CONN_RWLOCK_READ			1089
/*! pthread mutex shared lock write-lock calls */
#define	WT_STAT_CONN_RWLOCK_WRITE			1090
/*! open cursor count */
#define	WT_STAT_CONN_SESSION_CURSOR_OPEN		1091
/*! transactions */
#define	WT_STAT_CONN_TXN_BEGIN				1092
/*! transaction checkpoints */
#define	WT_STAT_CONN_TXN_CHECKPOINT			1093
/*! transaction checkpoint currently running */
#define	WT_STAT_CONN_TXN_CHECKPOINT_RUNNING		1094
/*! transactions committed */
#define	WT_STAT_CONN_TXN_COMMIT				1095
/*! transaction failures due to cache overflow */
#define	WT_STAT_CONN_TXN_FAIL_CACHE			1096
/*! transactions rolled-back */
#define	WT_STAT_CONN_TXN_ROLLBACK			1097
/*! total write I/Os */
#define	WT_STAT_CONN_WRITE_IO				1098

/*!
 * @}
 * @name Statistics for data sources
 * @anchor statistics_dsrc
 * @{
 */
/*! block manager: file allocation unit size */
#define	WT_STAT_DSRC_ALLOCATION_SIZE			2000
/*! block manager: blocks allocated */
#define	WT_STAT_DSRC_BLOCK_ALLOC			2001
/*! block manager: checkpoint size */
#define	WT_STAT_DSRC_BLOCK_CHECKPOINT_SIZE		2002
/*! block manager: allocations requiring file extension */
#define	WT_STAT_DSRC_BLOCK_EXTENSION			2003
/*! block manager: blocks freed */
#define	WT_STAT_DSRC_BLOCK_FREE				2004
/*! block manager: file magic number */
#define	WT_STAT_DSRC_BLOCK_MAGIC			2005
/*! block manager: file major version number */
#define	WT_STAT_DSRC_BLOCK_MAJOR			2006
/*! block manager: minor version number */
#define	WT_STAT_DSRC_BLOCK_MINOR			2007
/*! block manager: file bytes available for reuse */
#define	WT_STAT_DSRC_BLOCK_REUSE_BYTES			2008
/*! block manager: file size in bytes */
#define	WT_STAT_DSRC_BLOCK_SIZE				2009
/*! bloom filters in the LSM tree */
#define	WT_STAT_DSRC_BLOOM_COUNT			2010
/*! bloom filter false positives */
#define	WT_STAT_DSRC_BLOOM_FALSE_POSITIVE		2011
/*! bloom filter hits */
#define	WT_STAT_DSRC_BLOOM_HIT				2012
/*! bloom filter misses */
#define	WT_STAT_DSRC_BLOOM_MISS				2013
/*! bloom filter pages evicted from cache */
#define	WT_STAT_DSRC_BLOOM_PAGE_EVICT			2014
/*! bloom filter pages read into cache */
#define	WT_STAT_DSRC_BLOOM_PAGE_READ			2015
/*! total size of bloom filters */
#define	WT_STAT_DSRC_BLOOM_SIZE				2016
/*! column-store variable-size deleted values */
#define	WT_STAT_DSRC_BTREE_COLUMN_DELETED		2017
/*! column-store fixed-size leaf pages */
#define	WT_STAT_DSRC_BTREE_COLUMN_FIX			2018
/*! column-store internal pages */
#define	WT_STAT_DSRC_BTREE_COLUMN_INTERNAL		2019
/*! column-store variable-size leaf pages */
#define	WT_STAT_DSRC_BTREE_COLUMN_VARIABLE		2020
/*! pages rewritten by compaction */
#define	WT_STAT_DSRC_BTREE_COMPACT_REWRITE		2021
/*! total LSM, table or file object key/value pairs */
#define	WT_STAT_DSRC_BTREE_ENTRIES			2022
/*! fixed-record size */
#define	WT_STAT_DSRC_BTREE_FIXED_LEN			2023
/*! maximum tree depth */
#define	WT_STAT_DSRC_BTREE_MAXIMUM_DEPTH		2024
/*! maximum internal page item size */
#define	WT_STAT_DSRC_BTREE_MAXINTLITEM			2025
/*! maximum internal page size */
#define	WT_STAT_DSRC_BTREE_MAXINTLPAGE			2026
/*! maximum leaf page item size */
#define	WT_STAT_DSRC_BTREE_MAXLEAFITEM			2027
/*! maximum leaf page size */
#define	WT_STAT_DSRC_BTREE_MAXLEAFPAGE			2028
/*! overflow pages */
#define	WT_STAT_DSRC_BTREE_OVERFLOW			2029
/*! row-store internal pages */
#define	WT_STAT_DSRC_BTREE_ROW_INTERNAL			2030
/*! row-store leaf pages */
#define	WT_STAT_DSRC_BTREE_ROW_LEAF			2031
/*! bytes read into cache */
#define	WT_STAT_DSRC_CACHE_BYTES_READ			2032
/*! bytes written from cache */
#define	WT_STAT_DSRC_CACHE_BYTES_WRITE			2033
/*! cache: checkpoint blocked page eviction */
#define	WT_STAT_DSRC_CACHE_EVICTION_CHECKPOINT		2034
/*! unmodified pages evicted */
#define	WT_STAT_DSRC_CACHE_EVICTION_CLEAN		2035
/*! modified pages evicted */
#define	WT_STAT_DSRC_CACHE_EVICTION_DIRTY		2036
/*! data source pages selected for eviction unable to be evicted */
#define	WT_STAT_DSRC_CACHE_EVICTION_FAIL		2037
/*! cache: hazard pointer blocked page eviction */
#define	WT_STAT_DSRC_CACHE_EVICTION_HAZARD		2038
/*! internal pages evicted */
#define	WT_STAT_DSRC_CACHE_EVICTION_INTERNAL		2039
/*! overflow values cached in memory */
#define	WT_STAT_DSRC_CACHE_OVERFLOW_VALUE		2040
/*! pages read into cache */
#define	WT_STAT_DSRC_CACHE_READ				2041
/*! overflow pages read into cache */
#define	WT_STAT_DSRC_CACHE_READ_OVERFLOW		2042
/*! pages written from cache */
#define	WT_STAT_DSRC_CACHE_WRITE			2043
/*! raw compression call failed, no additional data available */
#define	WT_STAT_DSRC_COMPRESS_RAW_FAIL			2044
/*! raw compression call failed, additional data available */
#define	WT_STAT_DSRC_COMPRESS_RAW_FAIL_TEMPORARY	2045
/*! raw compression call succeeded */
#define	WT_STAT_DSRC_COMPRESS_RAW_OK			2046
/*! compressed pages read */
#define	WT_STAT_DSRC_COMPRESS_READ			2047
/*! compressed pages written */
#define	WT_STAT_DSRC_COMPRESS_WRITE			2048
/*! page written failed to compress */
#define	WT_STAT_DSRC_COMPRESS_WRITE_FAIL		2049
/*! page written was too small to compress */
#define	WT_STAT_DSRC_COMPRESS_WRITE_TOO_SMALL		2050
/*! cursor creation */
#define	WT_STAT_DSRC_CURSOR_CREATE			2051
/*! cursor insert calls */
#define	WT_STAT_DSRC_CURSOR_INSERT			2052
/*! bulk-loaded cursor-insert calls */
#define	WT_STAT_DSRC_CURSOR_INSERT_BULK			2053
/*! cursor-insert key and value bytes inserted */
#define	WT_STAT_DSRC_CURSOR_INSERT_BYTES		2054
/*! cursor next calls */
#define	WT_STAT_DSRC_CURSOR_NEXT			2055
/*! cursor prev calls */
#define	WT_STAT_DSRC_CURSOR_PREV			2056
/*! cursor remove calls */
#define	WT_STAT_DSRC_CURSOR_REMOVE			2057
/*! cursor-remove key bytes removed */
#define	WT_STAT_DSRC_CURSOR_REMOVE_BYTES		2058
/*! cursor reset calls */
#define	WT_STAT_DSRC_CURSOR_RESET			2059
/*! cursor search calls */
#define	WT_STAT_DSRC_CURSOR_SEARCH			2060
/*! cursor search near calls */
#define	WT_STAT_DSRC_CURSOR_SEARCH_NEAR			2061
/*! cursor update calls */
#define	WT_STAT_DSRC_CURSOR_UPDATE			2062
/*! cursor-update value bytes updated */
#define	WT_STAT_DSRC_CURSOR_UPDATE_BYTES		2063
/*! sleep for LSM checkpoint throttle */
#define	WT_STAT_DSRC_LSM_CHECKPOINT_THROTTLE		2064
/*! chunks in the LSM tree */
#define	WT_STAT_DSRC_LSM_CHUNK_COUNT			2065
/*! highest merge generation in the LSM tree */
#define	WT_STAT_DSRC_LSM_GENERATION_MAX			2066
/*! queries that could have benefited from a Bloom filter that did not
 * exist */
#define	WT_STAT_DSRC_LSM_LOOKUP_NO_BLOOM		2067
/*! sleep for LSM merge throttle */
#define	WT_STAT_DSRC_LSM_MERGE_THROTTLE			2068
/*! reconciliation dictionary matches */
#define	WT_STAT_DSRC_REC_DICTIONARY			2069
/*! reconciliation internal page multi-block writes */
#define	WT_STAT_DSRC_REC_MULTIBLOCK_INTERNAL		2070
/*! reconciliation leaf page multi-block writes */
#define	WT_STAT_DSRC_REC_MULTIBLOCK_LEAF		2071
/*! reconciliation maximum blocks required for a page */
#define	WT_STAT_DSRC_REC_MULTIBLOCK_MAX			2072
/*! reconciliation internal-page overflow keys */
#define	WT_STAT_DSRC_REC_OVERFLOW_KEY_INTERNAL		2073
/*! reconciliation leaf-page overflow keys */
#define	WT_STAT_DSRC_REC_OVERFLOW_KEY_LEAF		2074
/*! reconciliation overflow values written */
#define	WT_STAT_DSRC_REC_OVERFLOW_VALUE			2075
/*! reconciliation pages deleted */
#define	WT_STAT_DSRC_REC_PAGE_DELETE			2076
/*! reconciliation page checksum matches */
#define	WT_STAT_DSRC_REC_PAGE_MATCH			2077
/*! page reconciliation calls */
#define	WT_STAT_DSRC_REC_PAGES				2078
/*! page reconciliation calls for eviction */
#define	WT_STAT_DSRC_REC_PAGES_EVICTION			2079
/*! leaf page key bytes discarded using prefix compression */
#define	WT_STAT_DSRC_REC_PREFIX_COMPRESSION		2080
/*! reconciliation failed because an update could not be included */
#define	WT_STAT_DSRC_REC_SKIPPED_UPDATE			2081
/*! internal page key bytes discarded using suffix compression */
#define	WT_STAT_DSRC_REC_SUFFIX_COMPRESSION		2082
/*! object compaction */
#define	WT_STAT_DSRC_SESSION_COMPACT			2083
/*! open cursor count */
#define	WT_STAT_DSRC_SESSION_CURSOR_OPEN		2084
/*! update conflicts */
#define	WT_STAT_DSRC_TXN_UPDATE_CONFLICT		2085
/*! @} */
/*
 * Statistics section: END
 * DO NOT EDIT: automatically built by dist/api_stat.py.
 */
/*! @} */
/*! @} */

#undef __F

#if defined(__cplusplus)
}
#endif
#endif /* __WIREDTIGER_H_ */<|MERGE_RESOLUTION|>--- conflicted
+++ resolved
@@ -993,13 +993,8 @@
 	 * boolean flag; default \c false.}
 	 * @config{readonly, only query operations are supported by this cursor.
 	 * An error is returned if a modification is attempted using the cursor.
-<<<<<<< HEAD
 	 * The default is false for all cursor types except for log and metadata
-	 * cursors.., a boolean flag; default \c false.}
-=======
-	 * The default is false for all cursor types except for metadata
 	 * cursors., a boolean flag; default \c false.}
->>>>>>> 12d944b5
 	 * @config{statistics, Specify the statistics to be gathered.  Choosing
 	 * "all" gathers statistics regardless of cost and may include
 	 * traversing on-disk files; "fast" gathers a subset of relatively
