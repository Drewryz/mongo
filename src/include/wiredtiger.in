--- conflicted
+++ resolved
@@ -3206,15 +3206,9 @@
 /*! transactions committed */
 #define	WT_STAT_CONN_TXN_COMMIT				1098
 /*! transaction failures due to cache overflow */
-<<<<<<< HEAD
-#define	WT_STAT_CONN_TXN_FAIL_CACHE			1096
+#define	WT_STAT_CONN_TXN_FAIL_CACHE			1099
 /*! transactions rolled back */
-#define	WT_STAT_CONN_TXN_ROLLBACK			1097
-=======
-#define	WT_STAT_CONN_TXN_FAIL_CACHE			1099
-/*! transactions rolled-back */
 #define	WT_STAT_CONN_TXN_ROLLBACK			1100
->>>>>>> f23d8f7b
 /*! total write I/Os */
 #define	WT_STAT_CONN_WRITE_IO				1101
 
