/*-
 * Copyright (c) 2014-2016 MongoDB, Inc.
 * Copyright (c) 2008-2014 WiredTiger, Inc.
 *	All rights reserved.
 *
 * See the file LICENSE for redistribution information.
 */

#define	WT_SYSCALL(call, ret) do {					\
	/*								\
	 * A call returning 0 indicates success; any call where		\
	 * 0 is not the only successful return must provide an		\
	 * expression evaluating to 0 in all successful	cases.		\
	 */								\
	if (((ret) = (call)) == 0)					\
		break;							\
	/*								\
	 * The call's error was either returned by the call or		\
	 * is in errno, and there are cases where it depends on		\
	 * the software release as to which it is (for example,		\
	 * posix_fadvise on FreeBSD and OS X). Failing calls		\
	 * must either return a non-zero error value, or -1 if		\
	 * the error value is in errno. (The WiredTiger errno		\
	 * function returns WT_ERROR if errno is 0, which isn't		\
	 * ideal but won't discard the failure.)			\
	 */								\
	if ((ret) == -1)						\
		(ret) = __wt_errno();					\
} while (0)

#define	WT_SYSCALL_RETRY(call, ret) do {				\
	int __retry;							\
	for (__retry = 0; __retry < 10; ++__retry) {			\
<<<<<<< HEAD
		/*							\
		 * A call returning 0 indicates success; any call where	\
		 * 0 is not the only successful return must provide an	\
		 * expression evaluating to 0 in all successful	cases.	\
		 */							\
		if (((ret) = (call)) == 0)				\
			break;						\
		/*							\
		 * The call's error was either returned by the call or	\
		 * is in errno, and there are cases where it depends on	\
		 * the software release as to which it is (for example,	\
		 * posix_fadvise on FreeBSD and OS X). Failing calls	\
		 * must either return a non-zero error value, or -1 if	\
		 * the error value is in errno. (The WiredTiger errno	\
		 * function returns WT_ERROR if errno is 0, which isn't	\
		 * ideal but won't discard the failure.)		\
		 */							\
		if ((ret) == -1)					\
			(ret) = __wt_errno();				\
=======
		WT_SYSCALL(call, ret);					\
>>>>>>> d8fb874f
		switch (ret) {						\
		case EAGAIN:						\
		case EBUSY:						\
		case EINTR:						\
		case EIO:						\
		case EMFILE:						\
		case ENFILE:						\
		case ENOSPC:						\
			__wt_sleep(0L, 50000L);				\
			continue;					\
		default:						\
			break;						\
		}							\
		break;							\
	}								\
} while (0)

#define	WT_TIMEDIFF_NS(end, begin)					\
	(WT_BILLION * (uint64_t)((end).tv_sec - (begin).tv_sec) +	\
	    (uint64_t)(end).tv_nsec - (uint64_t)(begin).tv_nsec)
#define	WT_TIMEDIFF_US(end, begin)					\
	(WT_TIMEDIFF_NS((end), (begin)) / WT_THOUSAND)
#define	WT_TIMEDIFF_MS(end, begin)					\
	(WT_TIMEDIFF_NS((end), (begin)) / WT_MILLION)
#define	WT_TIMEDIFF_SEC(end, begin)					\
	(WT_TIMEDIFF_NS((end), (begin)) / WT_BILLION)

#define	WT_TIMECMP(t1, t2)						\
	((t1).tv_sec < (t2).tv_sec ? -1 :				\
	     (t1).tv_sec == (t2.tv_sec) ?				\
	     (t1).tv_nsec < (t2).tv_nsec ? -1 :				\
	     (t1).tv_nsec == (t2).tv_nsec ? 0 : 1 : 1)

/*
 * Macros to ensure a file handle is inserted or removed from both the main and
 * the hashed queue, used by connection-level and in-memory data structures.
 */
#define	WT_FILE_HANDLE_INSERT(h, fh, bucket) do {			\
	TAILQ_INSERT_HEAD(&(h)->fhqh, fh, q);				\
	TAILQ_INSERT_HEAD(&(h)->fhhash[bucket], fh, hashq);		\
} while (0)

#define	WT_FILE_HANDLE_REMOVE(h, fh, bucket) do {			\
	TAILQ_REMOVE(&(h)->fhqh, fh, q);				\
	TAILQ_REMOVE(&(h)->fhhash[bucket], fh, hashq);			\
} while (0)

struct __wt_fh {
	/*
	 * There is a file name field in both the WT_FH and WT_FILE_HANDLE
	 * structures, which isn't ideal. There would be compromises to keeping
	 * a single copy: If it were in WT_FH, file systems could not access
	 * the name field, if it were just in the WT_FILE_HANDLE internal
	 * WiredTiger code would need to maintain a string inside a structure
	 * that is owned by the user (since we care about the content of the
	 * file name). Keeping two copies seems most reasonable.
	 */
	const char *name;			/* File name */

	uint64_t name_hash;			/* hash of name */
	TAILQ_ENTRY(__wt_fh) q;			/* internal queue */
	TAILQ_ENTRY(__wt_fh) hashq;		/* internal hash queue */
	u_int ref;				/* reference count */

	WT_FILE_HANDLE *handle;
};

#ifdef _WIN32
struct __wt_file_handle_win {
	WT_FILE_HANDLE iface;

	/*
	 * Windows specific file handle fields
	 */
	HANDLE filehandle;			/* Windows file handle */
	HANDLE filehandle_secondary;		/* Windows file handle
						   for file size changes */
	bool	 direct_io;			/* O_DIRECT configured */
};

#else

struct __wt_file_handle_posix {
	WT_FILE_HANDLE iface;

	/*
	 * POSIX specific file handle fields
	 */
	int	 fd;				/* POSIX file handle */

	bool	 direct_io;			/* O_DIRECT configured */
};
#endif

struct __wt_file_handle_inmem {
	WT_FILE_HANDLE iface;

	/*
	 * In memory specific file handle fields
	 */
	uint64_t name_hash;			/* hash of name */
	TAILQ_ENTRY(__wt_file_handle_inmem) q;	/* internal queue, hash queue */
	TAILQ_ENTRY(__wt_file_handle_inmem) hashq;

	WT_ITEM  buf;				/* Data */
	u_int	 ref;				/* Reference count */
};

struct __wt_fstream {
	const char *name;			/* Stream name */

	FILE *fp;				/* stdio FILE stream */
	WT_FH *fh;				/* WT file handle */
	wt_off_t off;				/* Read/write offset */
	wt_off_t size;				/* File size */
	WT_ITEM  buf;				/* Data */

#define	WT_STREAM_APPEND	0x01		/* Open a stream for append */
#define	WT_STREAM_READ		0x02		/* Open a stream for read */
#define	WT_STREAM_WRITE		0x04		/* Open a stream for write */
	uint32_t flags;

	int (*close)(WT_SESSION_IMPL *, WT_FSTREAM *);
	int (*fstr_flush)(WT_SESSION_IMPL *, WT_FSTREAM *);
	int (*fstr_getline)(WT_SESSION_IMPL *, WT_FSTREAM *, WT_ITEM *);
	int (*fstr_printf)(
	    WT_SESSION_IMPL *, WT_FSTREAM *, const char *, va_list);
};<|MERGE_RESOLUTION|>--- conflicted
+++ resolved
@@ -31,29 +31,7 @@
 #define	WT_SYSCALL_RETRY(call, ret) do {				\
 	int __retry;							\
 	for (__retry = 0; __retry < 10; ++__retry) {			\
-<<<<<<< HEAD
-		/*							\
-		 * A call returning 0 indicates success; any call where	\
-		 * 0 is not the only successful return must provide an	\
-		 * expression evaluating to 0 in all successful	cases.	\
-		 */							\
-		if (((ret) = (call)) == 0)				\
-			break;						\
-		/*							\
-		 * The call's error was either returned by the call or	\
-		 * is in errno, and there are cases where it depends on	\
-		 * the software release as to which it is (for example,	\
-		 * posix_fadvise on FreeBSD and OS X). Failing calls	\
-		 * must either return a non-zero error value, or -1 if	\
-		 * the error value is in errno. (The WiredTiger errno	\
-		 * function returns WT_ERROR if errno is 0, which isn't	\
-		 * ideal but won't discard the failure.)		\
-		 */							\
-		if ((ret) == -1)					\
-			(ret) = __wt_errno();				\
-=======
 		WT_SYSCALL(call, ret);					\
->>>>>>> d8fb874f
 		switch (ret) {						\
 		case EAGAIN:						\
 		case EBUSY:						\
