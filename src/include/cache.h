/*-
 * Copyright (c) 2008-2014 WiredTiger, Inc.
 *	All rights reserved.
 *
 * See the file LICENSE for redistribution information.
 */

/*
 * Tuning constants: I hesitate to call this tuning, but we want to review some
 * number of pages from each file's in-memory tree for each page we evict.
 */
#define	WT_EVICT_INT_SKEW  (1<<20)	/* Prefer leaf pages over internal
					   pages by this many increments of the
					   read generation. */
#define	WT_EVICT_WALK_PER_FILE	10	/* Pages to visit per file */
#define	WT_EVICT_WALK_BASE     300	/* Pages tracked across file visits */
#define	WT_EVICT_WALK_INCR     100	/* Pages added each walk */

<<<<<<< HEAD
#define	WT_EVICT_PASS_ALL	0x01
#define	WT_EVICT_PASS_DIRTY	0x02
=======
#define	WT_EVICT_PASS_AGGRESSIVE	0x01
#define	WT_EVICT_PASS_ALL		0x02
#define	WT_EVICT_PASS_DIRTY		0x04
#define	WT_EVICT_PASS_INTERNAL		0x08
>>>>>>> c4787a48

/*
 * WT_EVICT_ENTRY --
 *	Encapsulation of an eviction candidate.
 */
struct __wt_evict_entry {
	WT_BTREE *btree;			/* Enclosing btree object */
	WT_PAGE	 *page;				/* Page to flush/evict */
};

/*
 * WiredTiger cache structure.
 */
struct __wt_cache {
	/*
	 * Different threads read/write pages to/from the cache and create pages
	 * in the cache, so we cannot know precisely how much memory is in use
	 * at any specific time.  However, even though the values don't have to
	 * be exact, they can't be garbage, we track what comes in and what goes
	 * out and calculate the difference as needed.
	 */
	uint64_t bytes_inmem;		/* Bytes/pages in memory */
	uint64_t pages_inmem;
	uint64_t bytes_evict;		/* Bytes/pages discarded by eviction */
	uint64_t pages_evict;
	uint64_t bytes_dirty;		/* Bytes/pages currently dirty */
	uint64_t pages_dirty;

	/*
	 * Read information.
	 */
	uint64_t   read_gen;		/* Page read generation (LRU) */

	/*
	 * Eviction thread information.
	 */
	WT_CONDVAR *evict_cond;		/* Eviction server condition */
	WT_SPINLOCK evict_lock;		/* Eviction LRU queue */
	WT_SPINLOCK evict_walk_lock;	/* Eviction walk location */
	/* Condition signalled when the eviction server populates the queue */
	WT_CONDVAR *evict_waiter_cond;

	u_int eviction_trigger;		/* Percent to trigger eviction */
	u_int eviction_target;		/* Percent to end eviction */
	u_int eviction_dirty_target;    /* Percent to allow dirty */

	/*
	 * LRU eviction list information.
	 */
	WT_EVICT_ENTRY *evict;		/* LRU pages being tracked */
	WT_EVICT_ENTRY *evict_current;	/* LRU current page to be evicted */
	uint32_t evict_candidates;	/* LRU list pages to evict */
	uint32_t evict_entries;		/* LRU entries in the queue */
	volatile uint32_t evict_max;	/* LRU maximum eviction slot used */
	uint32_t evict_slots;		/* LRU list eviction slots */
	WT_DATA_HANDLE
		*evict_file_next;	/* LRU next file to search */

	/*
	 * Sync/flush request information.
	 */
	volatile uint64_t sync_request;	/* File sync requests */
	volatile uint64_t sync_complete;/* File sync requests completed */

	/*
	 * Cache pool information.
	 */
	uint64_t cp_saved_evict;	/* Evict count from last pass */
	uint64_t cp_current_evict;	/* Evict count from current pass */
	uint32_t cp_skip_count;		/* Post change stabilization */
	uint64_t cp_reserved;		/* Base size for this cache */

	/*
	 * Flags.
	 */
#define	WT_EVICT_ACTIVE		0x01	/* Eviction server is active */
#define	WT_EVICT_NO_PROGRESS	0x02	/* Check if pages are being evicted */
#define	WT_EVICT_STUCK		0x04	/* Eviction server is stuck */
	uint32_t flags;
};

/*
 * WT_CACHE_POOL --
 *	A structure that represents a shared cache.
 */
struct __wt_cache_pool {
	WT_SPINLOCK cache_pool_lock;
	pthread_t cache_pool_tid;
	WT_CONDVAR *cache_pool_cond;
	WT_SESSION_IMPL *session;
	const char *name;
	uint64_t size;
	uint64_t chunk;
	uint64_t currently_used;
	uint32_t flags;
	uint32_t refs;		/* Reference count for structure. */
	/* Locked: List of connections participating in the cache pool. */
	TAILQ_HEAD(__wt_cache_pool_qh, __wt_connection_impl) cache_pool_qh;
};<|MERGE_RESOLUTION|>--- conflicted
+++ resolved
@@ -16,15 +16,9 @@
 #define	WT_EVICT_WALK_BASE     300	/* Pages tracked across file visits */
 #define	WT_EVICT_WALK_INCR     100	/* Pages added each walk */
 
-<<<<<<< HEAD
-#define	WT_EVICT_PASS_ALL	0x01
-#define	WT_EVICT_PASS_DIRTY	0x02
-=======
 #define	WT_EVICT_PASS_AGGRESSIVE	0x01
 #define	WT_EVICT_PASS_ALL		0x02
 #define	WT_EVICT_PASS_DIRTY		0x04
-#define	WT_EVICT_PASS_INTERNAL		0x08
->>>>>>> c4787a48
 
 /*
  * WT_EVICT_ENTRY --
